/*
 * Copyright (c) 2013 Functional Streams for Scala
 *
 * Permission is hereby granted, free of charge, to any person obtaining a copy of
 * this software and associated documentation files (the "Software"), to deal in
 * the Software without restriction, including without limitation the rights to
 * use, copy, modify, merge, publish, distribute, sublicense, and/or sell copies of
 * the Software, and to permit persons to whom the Software is furnished to do so,
 * subject to the following conditions:
 *
 * The above copyright notice and this permission notice shall be included in all
 * copies or substantial portions of the Software.
 *
 * THE SOFTWARE IS PROVIDED "AS IS", WITHOUT WARRANTY OF ANY KIND, EXPRESS OR
 * IMPLIED, INCLUDING BUT NOT LIMITED TO THE WARRANTIES OF MERCHANTABILITY, FITNESS
 * FOR A PARTICULAR PURPOSE AND NONINFRINGEMENT. IN NO EVENT SHALL THE AUTHORS OR
 * COPYRIGHT HOLDERS BE LIABLE FOR ANY CLAIM, DAMAGES OR OTHER LIABILITY, WHETHER
 * IN AN ACTION OF CONTRACT, TORT OR OTHERWISE, ARISING FROM, OUT OF OR IN
 * CONNECTION WITH THE SOFTWARE OR THE USE OR OTHER DEALINGS IN THE SOFTWARE.
 */

package fs2
package io
package net
package tls

import cats.effect.kernel.{Async, Resource}

/** Allows creation of [[TLSSocket]]s.
  */
sealed trait TLSContext[F[_]] extends TLSContextPlatform[F] {

  /** Creates a `TLSSocket` builder in client mode. */
  def client(socket: Socket[F]): Resource[F, TLSSocket[F]] =
    clientBuilder(socket).build

  /** Creates a `TLSSocket` builder in client mode, allowing optional parameters to be configured. */
  def clientBuilder(socket: Socket[F]): TLSContext.SocketBuilder[F, TLSSocket]

  @deprecated("Use client(socket) or clientBuilder(socket).with(...).build", "3.0.6")
  def client(
      socket: Socket[F],
      params: TLSParameters = TLSParameters.Default,
      logger: Option[String => F[Unit]] = None
  ): Resource[F, TLSSocket[F]] =
    clientBuilder(socket).withParameters(params).withOldLogging(logger).build

  /** Creates a `TLSSocket` builder in server mode. */
  def server(socket: Socket[F]): Resource[F, TLSSocket[F]] =
    serverBuilder(socket).build

  /** Creates a `TLSSocket` builder in server mode, allowing optional parameters to be configured. */
  def serverBuilder(socket: Socket[F]): TLSContext.SocketBuilder[F, TLSSocket]

  @deprecated("Use server(socket) or serverBuilder(socket).with(...).build", "3.0.6")
  def server(
      socket: Socket[F],
      params: TLSParameters = TLSParameters.Default,
      logger: Option[String => F[Unit]] = None
  ): Resource[F, TLSSocket[F]] =
    serverBuilder(socket).withParameters(params).withOldLogging(logger).build

}

object TLSContext extends TLSContextCompanionPlatform {

  private[tls] trait UnsealedTLSContext[F[_]] extends TLSContext[F]

  trait Builder[F[_]] extends BuilderPlatform[F] {

    /** Creates a `TLSContext` from the system default `SSLContext`. */
    def system: F[TLSContext[F]]

<<<<<<< HEAD
    def systemResource: Resource[F, TLSContext[F]]

    def insecureResource: Resource[F, TLSContext[F]]

=======
    /** Creates a `TLSContext` which trusts all certificates. */
    def insecure: F[TLSContext[F]]
>>>>>>> 3a291dbf
  }

  object Builder extends BuilderCompanionPlatform {
    def forAsync[F[_]: Async]: Builder[F] = new AsyncBuilder
  }

  sealed trait SocketBuilder[F[_], S[_[_]]] {
    def withParameters(params: TLSParameters): SocketBuilder[F, S]
    def withLogging(log: (=> String) => F[Unit]): SocketBuilder[F, S]
    def withoutLogging: SocketBuilder[F, S]
    def withLogger(logger: TLSLogger[F]): SocketBuilder[F, S]
    private[tls] def withOldLogging(log: Option[String => F[Unit]]): SocketBuilder[F, S]
    def build: Resource[F, S[F]]
  }

  object SocketBuilder {
    private[tls] type Build[F[_], S[_[_]]] =
      (TLSParameters, TLSLogger[F]) => Resource[F, S[F]]

    private[tls] def apply[F[_], S[_[_]]](
        mkSocket: Build[F, S]
    ): SocketBuilder[F, S] =
      instance(mkSocket, TLSParameters.Default, TLSLogger.Disabled)

    private def instance[F[_], S[_[_]]](
        mkSocket: Build[F, S],
        params: TLSParameters,
        logger: TLSLogger[F]
    ): SocketBuilder[F, S] =
      new SocketBuilder[F, S] {
        def withParameters(params: TLSParameters): SocketBuilder[F, S] =
          instance(mkSocket, params, logger)
        def withLogging(log: (=> String) => F[Unit]): SocketBuilder[F, S] =
          withLogger(TLSLogger.Enabled(log))
        def withoutLogging: SocketBuilder[F, S] =
          withLogger(TLSLogger.Disabled)
        def withLogger(logger: TLSLogger[F]): SocketBuilder[F, S] =
          instance(mkSocket, params, logger)
        private[tls] def withOldLogging(
            log: Option[String => F[Unit]]
        ): SocketBuilder[F, S] =
          log.map(f => withLogging(m => f(m))).getOrElse(withoutLogging)
        def build: Resource[F, S[F]] =
          mkSocket(params, logger)
      }
  }
}<|MERGE_RESOLUTION|>--- conflicted
+++ resolved
@@ -71,15 +71,13 @@
     /** Creates a `TLSContext` from the system default `SSLContext`. */
     def system: F[TLSContext[F]]
 
-<<<<<<< HEAD
+    /** Creates a `TLSContext` which trusts all certificates. */
+    def insecure: F[TLSContext[F]]
+
     def systemResource: Resource[F, TLSContext[F]]
 
     def insecureResource: Resource[F, TLSContext[F]]
 
-=======
-    /** Creates a `TLSContext` which trusts all certificates. */
-    def insecure: F[TLSContext[F]]
->>>>>>> 3a291dbf
   }
 
   object Builder extends BuilderCompanionPlatform {
