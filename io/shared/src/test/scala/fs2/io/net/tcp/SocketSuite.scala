/*
 * Copyright (c) 2013 Functional Streams for Scala
 *
 * Permission is hereby granted, free of charge, to any person obtaining a copy of
 * this software and associated documentation files (the "Software"), to deal in
 * the Software without restriction, including without limitation the rights to
 * use, copy, modify, merge, publish, distribute, sublicense, and/or sell copies of
 * the Software, and to permit persons to whom the Software is furnished to do so,
 * subject to the following conditions:
 *
 * The above copyright notice and this permission notice shall be included in all
 * copies or substantial portions of the Software.
 *
 * THE SOFTWARE IS PROVIDED "AS IS", WITHOUT WARRANTY OF ANY KIND, EXPRESS OR
 * IMPLIED, INCLUDING BUT NOT LIMITED TO THE WARRANTIES OF MERCHANTABILITY, FITNESS
 * FOR A PARTICULAR PURPOSE AND NONINFRINGEMENT. IN NO EVENT SHALL THE AUTHORS OR
 * COPYRIGHT HOLDERS BE LIABLE FOR ANY CLAIM, DAMAGES OR OTHER LIABILITY, WHETHER
 * IN AN ACTION OF CONTRACT, TORT OR OTHERWISE, ARISING FROM, OUT OF OR IN
 * CONNECTION WITH THE SOFTWARE OR THE USE OR OTHER DEALINGS IN THE SOFTWARE.
 */

package fs2
package io
package net
package tcp

import cats.effect.IO
import com.comcast.ip4s._

import scala.concurrent.duration._
import scala.concurrent.TimeoutException

class SocketSuite extends Fs2Suite with SocketSuitePlatform {

  val timeout = 30.seconds

  val setup = for {
    serverSetup <- Network[IO].serverResource(address = Some(ip"127.0.0.1"))
    (bindAddress, server) = serverSetup
    clients = Stream
      .resource(
        Network[IO].client(bindAddress, options = setupOptionsPlatform)
      )
      .repeat
  } yield server -> clients

  group("tcp") {
    test("echo requests - each concurrent client gets back what it sent") {
      val message = Chunk.array("fs2.rocks".getBytes)
      val clientCount = 20L

      Stream
        .resource(setup)
        .flatMap { case (server, clients) =>
          val echoServer = server.map { socket =>
            socket.reads
              .through(socket.writes)
              .onFinalize(socket.endOfOutput)
          }.parJoinUnbounded

          val msgClients = clients
            .take(clientCount)
            .map { socket =>
              Stream
                .chunk(message)
                .through(socket.writes)
                .onFinalize(socket.endOfOutput) ++
                socket.reads.chunks
                  .map(bytes => new String(bytes.toArray))
            }
            .parJoin(10)
            .take(clientCount)

          msgClients.concurrently(echoServer)
        }
        .compile
        .toVector
        .map { it =>
          assertEquals(it.size.toLong, clientCount)
          assert(it.forall(_ == "fs2.rocks"))
        }
    }

    test("readN yields chunks of the requested size") {
      val message = Chunk.array("123456789012345678901234567890".getBytes)
      val sizes = Vector(1, 2, 3, 4, 3, 2, 1)

      Stream
        .resource(setup)
        .flatMap { case (server, clients) =>
          val junkServer = server.map { socket =>
            Stream
              .chunk(message)
              .through(socket.writes)
              .onFinalize(socket.endOfOutput)
          }.parJoinUnbounded

          val client =
            clients
              .take(1)
              .flatMap { socket =>
                Stream
                  .emits(sizes)
                  .evalMap(socket.readN(_))
                  .map(_.size)
              }
              .take(sizes.length.toLong)

          client.concurrently(junkServer)
        }
        .compile
        .toVector
        .assertEquals(sizes)
    }

    test("write - concurrent calls do not cause a WritePendingException") {
      val message = Chunk.array(("123456789012345678901234567890" * 10000).getBytes)

      Stream
        .resource(setup)
        .flatMap { case (server, clients) =>
          val readOnlyServer = server.map(_.reads).parJoinUnbounded
          val client =
            clients.take(1).flatMap { socket =>
              // concurrent writes
              Stream {
                Stream.eval(socket.write(message)).repeatN(10L)
              }.repeatN(2L).parJoinUnbounded
            }

          client.concurrently(readOnlyServer)
        }
        .compile
        .drain
    }

    test("addresses - should match across client and server sockets") {
      Stream
        .resource(setup)
        .flatMap { case (server, clients) =>
          val serverSocketAddresses = server.evalMap { socket =>
            socket.endOfOutput *> socket.localAddress.product(socket.remoteAddress)
          }

          val clientSocketAddresses =
            clients
              .take(1)
              .evalMap { socket =>
                socket.endOfOutput *> socket.localAddress.product(socket.remoteAddress)
              }

          serverSocketAddresses.parZip(clientSocketAddresses).map {
            case ((serverLocal, serverRemote), (clientLocal, clientRemote)) =>
              assertEquals(clientRemote, serverLocal)
              assertEquals(clientLocal, serverRemote)
          }

        }
        .compile
        .drain
    }

    test("errors - should be captured in the effect") {
<<<<<<< HEAD
      val connectionRefused = for {
        bindAddress <- Network[IO].serverResource(Some(ip"127.0.0.1")).use(s => IO.pure(s._1))
=======
      (for {
        port <- Network[IO].serverResource(Some(ip"127.0.0.1")).use(s => IO.pure(s._1.port))
        _ <- Network[IO]
          .client(SocketAddress(host"localhost", port))
          .use_
          .recover { case ex: ConnectException =>
            assertEquals(ex.getMessage, "Connection refused")
          }
      } yield ()) >> (for {
        bindAddress <- Network[IO].serverResource(Some(ip"127.0.0.1")).map(_._1)
>>>>>>> 609567cb
        _ <- Network[IO]
          .client(bindAddress)
          .use_
          .interceptMessage[ConnectException]("Connection refused")
      } yield ()

      val addressAlreadyInUse =
        Network[IO].serverResource(Some(ip"127.0.0.1")).map(_._1).use { bindAddress =>
          Network[IO]
            .serverResource(Some(bindAddress.host), Some(bindAddress.port))
            .use_
            .interceptMessage[BindException]("Address already in use")
        }

      val unknownHost = Network[IO]
        .client(SocketAddress.fromString("not.example.com:80").get)
        .use_
        .attempt
        .map {
          case Left(ex: UnknownHostException) =>
            assert(
              ex.getMessage == "not.example.com: Name or service not known" || ex.getMessage == "not.example.com: nodename nor servname provided, or not known"
            )
          case _ => assert(false)
        }

      connectionRefused *> addressAlreadyInUse *> unknownHost
    }

    test("options - should work with socket options") {
      val opts = List(
        SocketOption.keepAlive(true),
        SocketOption.noDelay(true)
      ) ++ optionsPlatform
      val setup = for {
        serverSetup <- Network[IO].serverResource(Some(ip"127.0.0.1"), None, opts)
        (bindAddress, server) = serverSetup
        client <- Network[IO].client(bindAddress, opts)
      } yield (server, client)

      val msg = "hello"

      Stream
        .resource(setup)
        .flatMap { case (server, client) =>
          val echoServer = server.map { socket =>
            socket.reads.through(socket.writes).onFinalize(socket.endOfOutput)
          }.parJoinUnbounded
          val echoClient =
            Stream
              .eval(client.write(Chunk.array(msg.getBytes)))
              .onFinalize(client.endOfOutput)
              .drain ++ client.reads.chunkAll.map(chunk => new String(chunk.toArray))
          echoClient.concurrently(echoServer)
        }
        .compile
        .toVector
        .map { msgs =>
          assertEquals(msgs, Vector(msg))
        }
    }

    test("read after timed out read not allowed on JVM or Native".ignore) {
      val setup = for {
        serverSetup <- Network[IO].serverResource(Some(ip"127.0.0.1"))
        (bindAddress, server) = serverSetup
        client <- Network[IO].client(bindAddress)
      } yield (server, client)
      Stream
        .resource(setup)
        .flatMap { case (server, client) =>
          val echoServer = server.flatMap(c => c.writes(c.reads).attempt)
          val msg = Chunk.array("Hello!".getBytes)
          val prg =
            client.write(msg) *>
              client.readN(msg.size) *>
              client.readN(msg.size).timeout(100.millis).recover { case _: TimeoutException =>
                Chunk.empty
              } *>
              client.write(msg) *>
              client
                .readN(msg.size)
                .flatMap { c =>
                  if (isJVM) {
                    assertEquals(c.size, 0)
                    // Read again now that the pending read is no longer pending
                    client.readN(msg.size).map(c => assertEquals(c.size, 0))
                  } else {
                    assertEquals(c, msg)
                    IO.unit
                  }
                }
          Stream.eval(prg).concurrently(echoServer)
        }
        .compile
        .drain
    }

    test("can shutdown a socket that's pending a read") {
      Network[IO].serverResource().use { case (bindAddress, clients) =>
        Network[IO].client(bindAddress).use { _ =>
          clients.head.flatMap(_.reads).compile.drain.timeout(2.seconds).recover {
            case _: TimeoutException => ()
          }
        }
      }
    }

    test("accepted socket closes timely") {
      Network[IO].serverResource().use { case (bindAddress, clients) =>
        clients.foreach(_ => IO.sleep(1.second)).compile.drain.background.surround {
          Network[IO].client(bindAddress).use { client =>
            client.read(1).assertEquals(None)
          }
        }
      }
    }

    test("endOfOutput / endOfInput ignores ENOTCONN") {
      Network[IO].serverResource().use { case (bindAddress, clients) =>
        Network[IO].client(bindAddress).surround(IO.sleep(100.millis)).background.surround {
          clients
            .take(1)
            .foreach { socket =>
              socket.write(Chunk.array("fs2.rocks".getBytes)) *>
                IO.sleep(1.second) *>
                socket.endOfOutput *> socket.endOfInput
            }
            .compile
            .drain
        }
      }
    }
  }
}<|MERGE_RESOLUTION|>--- conflicted
+++ resolved
@@ -161,23 +161,10 @@
     }
 
     test("errors - should be captured in the effect") {
-<<<<<<< HEAD
       val connectionRefused = for {
-        bindAddress <- Network[IO].serverResource(Some(ip"127.0.0.1")).use(s => IO.pure(s._1))
-=======
-      (for {
         port <- Network[IO].serverResource(Some(ip"127.0.0.1")).use(s => IO.pure(s._1.port))
         _ <- Network[IO]
           .client(SocketAddress(host"localhost", port))
-          .use_
-          .recover { case ex: ConnectException =>
-            assertEquals(ex.getMessage, "Connection refused")
-          }
-      } yield ()) >> (for {
-        bindAddress <- Network[IO].serverResource(Some(ip"127.0.0.1")).map(_._1)
->>>>>>> 609567cb
-        _ <- Network[IO]
-          .client(bindAddress)
           .use_
           .interceptMessage[ConnectException]("Connection refused")
       } yield ()
