import com.typesafe.tools.mima.core._

Global / onChangedBuildSource := ReloadOnSourceChanges

<<<<<<< HEAD
ThisBuild / tlBaseVersion := "3.10"
=======
ThisBuild / tlBaseVersion := "3.12"
>>>>>>> 2d1232c0

ThisBuild / organization := "co.fs2"
ThisBuild / organizationName := "Functional Streams for Scala"
ThisBuild / startYear := Some(2013)

val Scala213 = "2.13.15"

ThisBuild / scalaVersion := Scala213
ThisBuild / crossScalaVersions := Seq("2.12.20", Scala213, "3.3.4")
ThisBuild / tlVersionIntroduced := Map("3" -> "3.0.3")

ThisBuild / githubWorkflowOSes := Seq("ubuntu-latest")
ThisBuild / githubWorkflowJavaVersions := Seq(JavaSpec.temurin("17"))
ThisBuild / githubWorkflowBuildPreamble ++= nativeBrewInstallWorkflowSteps.value
ThisBuild / nativeBrewInstallCond := Some("matrix.project == 'rootNative'")

ThisBuild / githubWorkflowBuild ++= Seq(
  WorkflowStep.Run(
    List("cd scalafix", "sbt testCI"),
    name = Some("Scalafix tests"),
    cond = Some(s"matrix.scala == '2.13' && matrix.project == 'rootJVM'")
  )
)

ThisBuild / githubWorkflowAddedJobs +=
  WorkflowJob(
    "macos",
    "Test I/O on macOS",
    scalas = Nil,
    sbtStepPreamble = Nil,
    javas = List(githubWorkflowJavaVersions.value.head),
    oses = List("macos-latest"),
    matrixAdds = Map("project" -> List("ioJS", "ioJVM", "ioNative")),
    steps = githubWorkflowJobSetup.value.toList ++ List(
      WorkflowStep.Run(List("brew install s2n"), cond = Some("matrix.project == 'ioNative'")),
      WorkflowStep.Sbt(List("${{ matrix.project }}/test"))
    )
  )

ThisBuild / githubWorkflowPublishNeeds += "macos"

ThisBuild / licenses := List(("MIT", url("http://opensource.org/licenses/MIT")))

ThisBuild / doctestTestFramework := DoctestTestFramework.ScalaCheck

ThisBuild / developers ++= List(
  "mpilquist" -> "Michael Pilquist",
  "pchiusano" -> "Paul Chiusano",
  "pchlupacek" -> "Pavel Chlupáček",
  "SystemFw" -> "Fabio Labella",
  "alissapajer" -> "Alissa Pajer",
  "djspiewak" -> "Daniel Spiewak",
  "fthomas" -> "Frank Thomas",
  "runarorama" -> "Rúnar Ó. Bjarnason",
  "jedws" -> "Jed Wesley-Smith",
  "durban" -> "Daniel Urban"
).map { case (username, fullName) =>
  tlGitHubDev(username, fullName)
}

// If debugging tests, it's sometimes useful to disable parallel execution and test result buffering:
// ThisBuild / Test / parallelExecution := false
// ThisBuild / Test / testOptions += Tests.Argument(TestFrameworks.MUnit, "-b")

ThisBuild / initialCommands := s"""
    import fs2._, cats.effect._, cats.effect.implicits._, cats.effect.unsafe.implicits.global, cats.syntax.all._, scala.concurrent.duration._
  """

ThisBuild / mimaBinaryIssueFilters ++= Seq(
  // No bincompat on internal package
  ProblemFilters.exclude[Problem]("fs2.internal.*"),
  ProblemFilters.exclude[Problem]("fs2.io.internal.*"),
  // Mima reports all ScalaSignature changes as errors, despite the fact that they don't cause bincompat issues when version swapping (see https://github.com/lightbend/mima/issues/361)
  ProblemFilters.exclude[IncompatibleSignatureProblem]("*"),
  ProblemFilters.exclude[IncompatibleMethTypeProblem]("fs2.Pull#MapOutput.apply"),
  ProblemFilters.exclude[IncompatibleResultTypeProblem]("fs2.Pull#MapOutput.fun"),
  ProblemFilters.exclude[IncompatibleMethTypeProblem]("fs2.Pull#MapOutput.copy"),
  ProblemFilters.exclude[IncompatibleResultTypeProblem]("fs2.Pull#MapOutput.copy$default$2"),
  ProblemFilters.exclude[IncompatibleMethTypeProblem]("fs2.Pull#MapOutput.this"),
  ProblemFilters.exclude[AbstractClassProblem]("fs2.Pull$CloseScope"),
  ProblemFilters.exclude[DirectAbstractMethodProblem]("fs2.Pull#CloseScope.*"),
  ProblemFilters.exclude[DirectMissingMethodProblem]("fs2.Pull#BindBind.*"),
  ProblemFilters.exclude[DirectMissingMethodProblem]("fs2.Pull#CloseScope.*"),
  ProblemFilters.exclude[DirectMissingMethodProblem]("fs2.Pull.uncons"),
  ProblemFilters.exclude[MissingClassProblem]("fs2.Pull$CloseScope$"),
  ProblemFilters.exclude[MissingClassProblem]("fs2.Pull$EvalView"),
  ProblemFilters.exclude[MissingClassProblem]("fs2.Pull$View"),
  ProblemFilters.exclude[MissingClassProblem]("fs2.Pull$View$"),
  ProblemFilters.exclude[MissingClassProblem]("fs2.Pull$BindView"),
  ProblemFilters.exclude[ReversedAbstractMethodProblem]("fs2.Pull#CloseScope.*"),
  ProblemFilters.exclude[Problem]("fs2.io.Watcher#Registration.*"),
  ProblemFilters.exclude[Problem]("fs2.io.Watcher#DefaultWatcher.*"),
  ProblemFilters.exclude[ReversedMissingMethodProblem]("fs2.io.net.tls.TLSContext.clientBuilder"),
  ProblemFilters.exclude[ReversedMissingMethodProblem]("fs2.io.net.tls.TLSContext.serverBuilder"),
  ProblemFilters.exclude[ReversedMissingMethodProblem](
    "fs2.io.net.tls.TLSContext.dtlsClientBuilder"
  ),
  ProblemFilters.exclude[ReversedMissingMethodProblem](
    "fs2.io.net.tls.TLSContext.dtlsServerBuilder"
  ),
  ProblemFilters.exclude[Problem]("fs2.io.net.tls.TLSEngine*"),
  // start #2453 cross-build fs2.io for scala.js
  // private implementation classes
  ProblemFilters.exclude[MissingClassProblem]("fs2.io.net.Socket$IntCallbackHandler"),
  ProblemFilters.exclude[MissingClassProblem]("fs2.io.net.Socket$BufferedReads"),
  ProblemFilters.exclude[MissingClassProblem]("fs2.io.net.SocketGroup$AsyncSocketGroup"),
  ProblemFilters.exclude[MissingClassProblem]("fs2.io.net.Socket$AsyncSocket"),
  ProblemFilters.exclude[MissingClassProblem](
    "fs2.io.net.DatagramSocketGroup$AsyncDatagramSocketGroup"
  ),
  ProblemFilters.exclude[MissingClassProblem]("fs2.io.net.unixsocket.UnixSockets$AsyncSocket"),
  ProblemFilters.exclude[MissingClassProblem]("fs2.io.net.unixsocket.UnixSockets$AsyncUnixSockets"),
  ProblemFilters.exclude[MissingClassProblem]("fs2.io.net.tls.TLSContext$Builder$AsyncBuilder"),
  // sealed traits
  ProblemFilters.exclude[NewMixinForwarderProblem]("fs2.io.net.Network.*"),
  ProblemFilters.exclude[NewMixinForwarderProblem]("fs2.io.net.tls.TLSContext.*"),
  ProblemFilters.exclude[InheritedNewAbstractMethodProblem]("fs2.io.net.tls.TLSContext.*"),
  ProblemFilters.exclude[InheritedNewAbstractMethodProblem]("fs2.Compiler#Target.*"),
  ProblemFilters.exclude[InheritedNewAbstractMethodProblem](
    "fs2.Compiler#TargetLowPriority#MonadErrorTarget.*"
  ),
  // end #2453
  ProblemFilters.exclude[NewMixinForwarderProblem]("fs2.io.file.Files.*"),
  ProblemFilters.exclude[ReversedMissingMethodProblem]("fs2.io.file.Files.*"),
  ProblemFilters.exclude[MissingClassProblem]("fs2.io.file.Files$AsyncFiles"),
  ProblemFilters.exclude[InheritedNewAbstractMethodProblem]("fs2.io.file.Files.F"),
  ProblemFilters.exclude[InheritedNewAbstractMethodProblem](
    "fs2.io.file.Files._runJavaCollectionResource"
  ),
  ProblemFilters.exclude[InheritedNewAbstractMethodProblem]("fs2.io.file.Files.list"),
  ProblemFilters.exclude[InheritedNewAbstractMethodProblem]("fs2.io.file.Files.watch"),
  ProblemFilters.exclude[MissingClassProblem]("fs2.Pull$MapOutput$"),
  ProblemFilters.exclude[MissingClassProblem]("fs2.Pull$MapOutput"),
  ProblemFilters.exclude[IncompatibleMethTypeProblem]("fs2.Pull.mapOutput"),
  ProblemFilters.exclude[NewMixinForwarderProblem]("fs2.compression.Compression.gzip*"),
  ProblemFilters.exclude[NewMixinForwarderProblem]("fs2.compression.Compression.gunzip*"),
  ProblemFilters.exclude[DirectMissingMethodProblem]("fs2.compression.Compression.$init$"),
  ProblemFilters.exclude[ReversedMissingMethodProblem]("fs2.Compiler#Target.F"),
  ProblemFilters.exclude[MissingTypesProblem]("fs2.Compiler$Target$ConcurrentTarget"),
  ProblemFilters.exclude[IncompatibleResultTypeProblem]("fs2.Compiler#Target#ConcurrentTarget.F"),
  ProblemFilters.exclude[MissingClassProblem]("fs2.Compiler$TargetLowPriority$MonadCancelTarget"),
  ProblemFilters.exclude[MissingClassProblem]("fs2.Compiler$TargetLowPriority$MonadErrorTarget"),
  ProblemFilters.exclude[MissingTypesProblem]("fs2.Compiler$TargetLowPriority$SyncTarget"),
  ProblemFilters.exclude[MissingClassProblem]("fs2.Chunk$VectorChunk"),
  ProblemFilters.exclude[ReversedMissingMethodProblem](
    "fs2.compression.DeflateParams.fhCrcEnabled"
  ),
  ProblemFilters.exclude[DirectMissingMethodProblem](
    "fs2.compression.DeflateParams#DeflateParamsImpl.copy"
  ),
  ProblemFilters.exclude[DirectMissingMethodProblem](
    "fs2.compression.DeflateParams#DeflateParamsImpl.this"
  ),
  ProblemFilters.exclude[MissingTypesProblem]("fs2.compression.DeflateParams$DeflateParamsImpl$"),
  ProblemFilters.exclude[DirectMissingMethodProblem](
    "fs2.compression.DeflateParams#DeflateParamsImpl.apply"
  ),
  ProblemFilters.exclude[MissingClassProblem](
    "fs2.io.net.SocketCompanionPlatform$IntCallbackHandler"
  ),
  ProblemFilters.exclude[MissingClassProblem]("fs2.Chunk$BufferChunk"),
  ProblemFilters.exclude[DirectMissingMethodProblem]("fs2.Chunk.makeArrayBuilder"),
  ProblemFilters.exclude[DirectMissingMethodProblem](
    "fs2.interop.reactivestreams.StreamSubscriber.fsm"
  ),
  ProblemFilters.exclude[Problem]("fs2.interop.reactivestreams.StreamSubscriber#FSM*"),
  ProblemFilters.exclude[DirectMissingMethodProblem]("fs2.io.package.utf8Charset"),
  ProblemFilters.exclude[DirectMissingMethodProblem](
    "fs2.io.net.tls.TLSSocketPlatform.applicationProtocol"
  ),
  ProblemFilters.exclude[DirectMissingMethodProblem]("fs2.compression.Compression.gzip$default$*"),
  ProblemFilters.exclude[DirectMissingMethodProblem](
    "fs2.compression.Compression.gunzip$default$1$"
  ),
  ProblemFilters.exclude[DirectMissingMethodProblem]("fs2.ChunkCompanionPlatform.makeArrayBuilder"),
  ProblemFilters.exclude[ReversedMissingMethodProblem]("fs2.concurrent.Channel.trySend"),
  ProblemFilters.exclude[ReversedMissingMethodProblem]("fs2.compression.Compression.gunzip"),
  ProblemFilters.exclude[ReversedMissingMethodProblem](
    "fs2.io.net.tls.TLSContext#Builder.systemResource"
  ),
  ProblemFilters.exclude[ReversedMissingMethodProblem](
    "fs2.io.net.tls.TLSContext#Builder.insecureResource"
  ),
  ProblemFilters.exclude[DirectMissingMethodProblem]( // something funky in Scala 3.2.0 ...
    "fs2.io.net.SocketGroupCompanionPlatform#AsyncSocketGroup.this"
  ),
  ProblemFilters.exclude[DirectMissingMethodProblem](
    "fs2.io.net.tls.S2nConnection#RecvCallbackContext.readBuffer"
  ),
  ProblemFilters.exclude[DirectMissingMethodProblem]("fs2.io.package.readBytesFromInputStream"),
  ProblemFilters.exclude[DirectMissingMethodProblem]("fs2.io.package.readInputStreamGeneric"),
  ProblemFilters.exclude[DirectMissingMethodProblem]("fs2.io.package.<clinit>"),
  ProblemFilters.exclude[IncompatibleResultTypeProblem]("fs2.io.net.Socket.forAsync"),
  ProblemFilters.exclude[IncompatibleMethTypeProblem](
    "fs2.io.net.SocketCompanionPlatform#AsyncSocket.this"
  ),
  ProblemFilters.exclude[IncompatibleMethTypeProblem](
    "fs2.io.net.unixsocket.UnixSocketsCompanionPlatform#AsyncSocket.this"
  ),
  // Private stuff (#3130).
  ProblemFilters.exclude[MissingClassProblem](
    "fs2.interop.flow.StreamSubscription$Request"
  ),
  ProblemFilters.exclude[MissingClassProblem](
    "fs2.interop.flow.StreamSubscription$Request$"
  ),
  ProblemFilters.exclude[MissingClassProblem](
    "fs2.interop.flow.StreamSubscription$Request$Finite"
  ),
  ProblemFilters.exclude[MissingClassProblem](
    "fs2.interop.flow.StreamSubscription$Request$Finite$"
  ),
  ProblemFilters.exclude[MissingClassProblem](
    "fs2.interop.flow.StreamSubscription$Request$Infinite$"
  ),
  ProblemFilters.exclude[MissingClassProblem](
    "fs2.interop.flow.StreamSubscriber$FSM"
  ),
  ProblemFilters.exclude[DirectMissingMethodProblem](
    "fs2.io.net.DatagramSocketGroupCompanionPlatform#AsyncDatagramSocketGroup.this"
  ),
  ProblemFilters.exclude[DirectMissingMethodProblem](
    "fs2.io.file.Watcher#DefaultWatcher.this"
  ),
  // Private internal method: #3274
  ProblemFilters.exclude[DirectMissingMethodProblem](
    "fs2.Chunk.platformIterable"
  ),
  ProblemFilters.exclude[ReversedMissingMethodProblem](
    "fs2.concurrent.Channel.closeWithElement"
  ),
  ProblemFilters.exclude[InheritedNewAbstractMethodProblem](
    "fs2.io.file.Files.openSeekableByteChannel"
  ),
  // package-private method: #3318
  ProblemFilters.exclude[IncompatibleMethTypeProblem](
    "fs2.io.package.readInputStreamGeneric"
  ),
  // sealed trait: #3349
  ProblemFilters.exclude[ReversedMissingMethodProblem](
    "fs2.io.net.tls.TLSParameters.withClientAuthType"
  ),
  // equals/hashCode/toString on file attributes: #3345
  ProblemFilters.exclude[ReversedMissingMethodProblem](
    "fs2.io.file.PosixFileAttributes.fs2$io$file$PosixFileAttributes$$super=uals"
  ),
  ProblemFilters.exclude[ReversedMissingMethodProblem](
    "fs2.io.file.PosixFileAttributes.fs2$io$file$PosixFileAttributes$$super#Code"
  ),
  // moved openssl/crypto bindings to fs2.hashing: #3454
  ProblemFilters.exclude[DirectMissingMethodProblem]("fs2.hash.createHash"),
  ProblemFilters.exclude[MissingClassProblem]("fs2.hash$Hash"),
  ProblemFilters.exclude[MissingFieldProblem]("fs2.hash.openssl"),
  ProblemFilters.exclude[MissingClassProblem]("fs2.hash$openssl$"),
  // Privates: #3387
  ProblemFilters.exclude[MissingClassProblem](
    "fs2.interop.flow.StreamSubscriber$Input$Next"
  ),
  ProblemFilters.exclude[MissingClassProblem](
    "fs2.interop.flow.StreamSubscriber$Input$Next$"
  ),
  ProblemFilters.exclude[MissingFieldProblem](
    "fs2.interop.flow.StreamSubscriber#Input.Next"
  ),
  ProblemFilters.exclude[Problem](
    "fs2.interop.flow.StreamSubscriber#State#WaitingOnUpstream.*"
  ),
  ProblemFilters.exclude[MissingTypesProblem](
    "fs2.interop.flow.StreamSubscriber$State$WaitingOnUpstream$"
  )
)

lazy val root = tlCrossRootProject
  .aggregate(
    core,
    io,
    scodec,
    protocols,
    reactiveStreams,
    integration,
    unidocs,
    benchmark
  )

lazy val commonNativeSettings = Seq[Setting[?]](
  tlVersionIntroduced := List("2.12", "2.13", "3").map(_ -> "3.2.15").toMap,
  Test / nativeBrewFormulas += "openssl"
)

lazy val core = crossProject(JVMPlatform, JSPlatform, NativePlatform)
  .in(file("core"))
  .settings(
    name := "fs2-core",
    libraryDependencies ++= Seq(
      "org.scodec" %%% "scodec-bits" % "1.1.38",
<<<<<<< HEAD
      "org.typelevel" %%% "cats-core" % "2.10.0",
      "org.typelevel" %%% "cats-effect" % "3.6-c7ca678",
      "org.typelevel" %%% "cats-effect-laws" % "3.6-c7ca678" % Test,
      "org.typelevel" %%% "cats-effect-testkit" % "3.6-c7ca678" % Test,
      "org.typelevel" %%% "cats-laws" % "2.10.0" % Test,
=======
      "org.typelevel" %%% "cats-core" % "2.11.0",
      "org.typelevel" %%% "cats-effect" % "3.5.7",
      "org.typelevel" %%% "cats-effect-laws" % "3.5.7" % Test,
      "org.typelevel" %%% "cats-effect-testkit" % "3.5.7" % Test,
      "org.typelevel" %%% "cats-laws" % "2.11.0" % Test,
>>>>>>> 2d1232c0
      "org.typelevel" %%% "discipline-munit" % "2.0.0-M3" % Test,
      "org.typelevel" %%% "munit-cats-effect" % "2.0.0" % Test,
      "org.typelevel" %%% "scalacheck-effect-munit" % "2.0.0-M2" % Test
    ),
    tlJdkRelease := None,
    Compile / doc / scalacOptions ++= (if (scalaVersion.value.startsWith("2.")) Seq("-nowarn")
                                       else Nil)
  )

lazy val coreJVM = core.jvm
  .settings(
    Test / fork := true,
    libraryDependencies ++= Seq(
      "org.reactivestreams" % "reactive-streams-tck-flow" % "1.0.4" % Test,
      "org.scalatestplus" %% "testng-7-5" % "3.2.14.0" % Test
    ),
    doctestIgnoreRegex := Some(".*NotGiven.scala")
  )

lazy val coreJS = core.js
  .disablePlugins(DoctestPlugin)
  .settings(
    Test / scalaJSStage := FastOptStage,
    jsEnv := new org.scalajs.jsenv.nodejs.NodeJSEnv(),
    scalaJSLinkerConfig ~= (_.withModuleKind(ModuleKind.CommonJSModule))
  )

lazy val coreNative = core.native
  .enablePlugins(ScalaNativeBrewedConfigPlugin)
  .disablePlugins(DoctestPlugin)
  .settings(commonNativeSettings)

lazy val integration = project
  .in(file("integration"))
  .settings(
    fork := true,
    javaOptions += "-Dcats.effect.tracing.mode=none",
    libraryDependencies ++= Seq(
      "org.typelevel" %%% "munit-cats-effect" % "2.0.0" % Test
    )
  )
  .enablePlugins(NoPublishPlugin)
  .disablePlugins(DoctestPlugin)
  .dependsOn(coreJVM)

lazy val io = crossProject(JVMPlatform, JSPlatform, NativePlatform)
  .in(file("io"))
  .settings(
    name := "fs2-io",
    tlVersionIntroduced ~= { _.updated("3", "3.1.0") },
    libraryDependencies += "com.comcast" %%% "ip4s-core" % "3.6.0",
    tlJdkRelease := None
  )
  .jvmSettings(
    Test / fork := true,
    libraryDependencies ++= Seq(
      "com.github.jnr" % "jnr-unixsocket" % "0.38.23" % Optional,
      "com.google.jimfs" % "jimfs" % "1.3.0" % Test
    )
  )
  .jsSettings(
    tlVersionIntroduced := List("2.12", "2.13", "3").map(_ -> "3.1.0").toMap,
    scalaJSLinkerConfig ~= (_.withModuleKind(ModuleKind.CommonJSModule))
  )
  .nativeEnablePlugins(ScalaNativeBrewedConfigPlugin)
  .nativeSettings(commonNativeSettings)
  .nativeSettings(
    Test / nativeBrewFormulas += "s2n",
    Test / envVars ++= Map("S2N_DONT_MLOCK" -> "1")
  )
  .dependsOn(core % "compile->compile;test->test")
  .jsSettings(
    mimaBinaryIssueFilters ++= Seq(
      ProblemFilters.exclude[IncompatibleMethTypeProblem]("fs2.io.package.stdinUtf8"),
      ProblemFilters.exclude[IncompatibleMethTypeProblem]("fs2.io.package.stdoutLines"),
      ProblemFilters.exclude[IncompatibleMethTypeProblem]("fs2.io.package.stdout"),
      ProblemFilters.exclude[IncompatibleMethTypeProblem]("fs2.io.package.stdin"),
      ProblemFilters
        .exclude[ReversedMissingMethodProblem]("fs2.io.net.tls.TLSSocket.applicationProtocol"),
      ProblemFilters.exclude[DirectMissingMethodProblem]("fs2.io.*.JavaScript*Exception.this"),
      ProblemFilters.exclude[MissingClassProblem]("fs2.io.net.JavaScriptUnknownException"),
      ProblemFilters.exclude[DirectMissingMethodProblem](
        "fs2.io.net.tls.TLSSocketCompanionPlatform#AsyncTLSSocket.this"
      ),
      ProblemFilters.exclude[IncompatibleMethTypeProblem]("fs2.io.file.FileHandle.make"),
      ProblemFilters.exclude[IncompatibleMethTypeProblem]("fs2.io.net.DatagramSocket.forAsync"),
      ProblemFilters.exclude[IncompatibleMethTypeProblem](
        "fs2.io.net.DatagramSocketCompanionPlatform#AsyncDatagramSocket.this"
      ),
      ProblemFilters
        .exclude[ReversedMissingMethodProblem]("fs2.io.net.DatagramSocketOption#Key.set"),
      ProblemFilters.exclude[IncompatibleMethTypeProblem]("fs2.io.net.Socket.forAsync"),
      ProblemFilters.exclude[IncompatibleMethTypeProblem]("fs2.io.net.SocketOption.encoding"),
      ProblemFilters
        .exclude[ReversedMissingMethodProblem]("fs2.io.net.SocketOptionCompanionPlatform#Key.set"),
      ProblemFilters
        .exclude[ReversedMissingMethodProblem]("fs2.io.net.tls.SecureContext#SecureVersion.toJS"),
      ProblemFilters.exclude[MissingClassProblem]("fs2.io.net.tls.SecureContext$ops"),
      ProblemFilters.exclude[Problem]("fs2.io.net.tls.SecureContext.ops"),
      ProblemFilters.exclude[MissingClassProblem]("fs2.io.net.tls.SecureContext$ops$"),
      ProblemFilters.exclude[IncompatibleResultTypeProblem](
        "fs2.io.net.tls.TLSParameters#DefaultTLSParameters.toTLSSocketOptions"
      ),
      ProblemFilters.exclude[DirectMissingMethodProblem](
        "fs2.io.net.tls.TLSParameters#DefaultTLSParameters.toConnectionOptions"
      ),
      ProblemFilters.exclude[IncompatibleResultTypeProblem](
        "fs2.io.net.tls.SecureContext#SecureVersion#TLSv1.1.toJS"
      ),
      ProblemFilters.exclude[IncompatibleResultTypeProblem](
        "fs2.io.net.tls.SecureContext#SecureVersion#TLSv1.2.toJS"
      ),
      ProblemFilters.exclude[IncompatibleResultTypeProblem](
        "fs2.io.net.tls.SecureContext#SecureVersion#TLSv1.3.toJS"
      ),
      ProblemFilters.exclude[DirectMissingMethodProblem]("fs2.io.net.tls.TLSSocket.forAsync"),
      ProblemFilters.exclude[IncompatibleResultTypeProblem](
        "fs2.io.net.tls.TLSParameters#DefaultTLSParameters.toTLSConnectOptions"
      )
    )
  )

lazy val scodec = crossProject(JVMPlatform, JSPlatform, NativePlatform)
  .in(file("scodec"))
  .settings(
    name := "fs2-scodec",
    libraryDependencies += "org.scodec" %%% "scodec-core" % (if (
                                                               scalaVersion.value.startsWith("2.")
                                                             )
                                                               "1.11.10"
                                                             else "2.2.1"),
    tlVersionIntroduced := List("2.12", "2.13", "3").map(_ -> "3.2.0").toMap,
    tlJdkRelease := Some(8)
  )
  .jsSettings(
    scalaJSLinkerConfig ~= (_.withModuleKind(ModuleKind.CommonJSModule))
  )
  .nativeEnablePlugins(ScalaNativeBrewedConfigPlugin)
  .nativeSettings(commonNativeSettings)
  .dependsOn(core % "compile->compile;test->test", io % "test")

lazy val protocols = crossProject(JVMPlatform, JSPlatform, NativePlatform)
  .in(file("protocols"))
  .settings(
    name := "fs2-protocols",
    tlVersionIntroduced := List("2.12", "2.13", "3").map(_ -> "3.2.0").toMap,
    tlJdkRelease := Some(8)
  )
  .jsSettings(
    scalaJSLinkerConfig ~= (_.withModuleKind(ModuleKind.CommonJSModule))
  )
  .nativeEnablePlugins(ScalaNativeBrewedConfigPlugin)
  .nativeSettings(commonNativeSettings)
  .dependsOn(core % "compile->compile;test->test", scodec, io)

lazy val reactiveStreams = project
  .in(file("reactive-streams"))
  .settings(
    name := "fs2-reactive-streams",
    libraryDependencies ++= Seq(
      "org.reactivestreams" % "reactive-streams" % "1.0.4",
      "org.reactivestreams" % "reactive-streams-tck" % "1.0.4" % "test",
      "org.scalatestplus" %% "testng-7-5" % "3.2.17.0" % "test"
    ),
    tlJdkRelease := Some(8),
    Test / fork := true // Otherwise SubscriberStabilitySpec fails
  )
  .dependsOn(coreJVM % "compile->compile;test->test")

lazy val unidocs = project
  .in(file("unidocs"))
  .enablePlugins(TypelevelUnidocPlugin)
  .settings(
    name := "fs2-docs",
    tlJdkRelease := None,
    tlFatalWarnings := false,
    ScalaUnidoc / unidoc / unidocProjectFilter := inProjects(
      core.jvm,
      io.jvm,
      scodec.jvm,
      protocols.jvm,
      reactiveStreams
    )
  )

lazy val benchmark = project
  .in(file("benchmark"))
  .enablePlugins(JmhPlugin, NoPublishPlugin)
  .settings(
    name := "fs2-benchmark",
    Test / run / javaOptions := (Test / run / javaOptions).value
      .filterNot(o => o.startsWith("-Xmx") || o.startsWith("-Xms")) ++ Seq("-Xms256m", "-Xmx256m")
  )
  .dependsOn(io.jvm)

lazy val microsite = project
  .in(file("mdoc"))
  .settings(
    mdocIn := file("site"),
    laikaSite := {
      sbt.IO.copyDirectory(mdocOut.value, (laikaSite / target).value)
      Set.empty
    },
    tlJdkRelease := None,
    tlFatalWarnings := false,
    tlSiteApiPackage := Some("fs2")
  )
  .dependsOn(coreJVM, io.jvm, reactiveStreams, scodec.jvm)
  .enablePlugins(TypelevelSitePlugin)<|MERGE_RESOLUTION|>--- conflicted
+++ resolved
@@ -2,11 +2,7 @@
 
 Global / onChangedBuildSource := ReloadOnSourceChanges
 
-<<<<<<< HEAD
-ThisBuild / tlBaseVersion := "3.10"
-=======
 ThisBuild / tlBaseVersion := "3.12"
->>>>>>> 2d1232c0
 
 ThisBuild / organization := "co.fs2"
 ThisBuild / organizationName := "Functional Streams for Scala"
@@ -302,19 +298,11 @@
     name := "fs2-core",
     libraryDependencies ++= Seq(
       "org.scodec" %%% "scodec-bits" % "1.1.38",
-<<<<<<< HEAD
-      "org.typelevel" %%% "cats-core" % "2.10.0",
-      "org.typelevel" %%% "cats-effect" % "3.6-c7ca678",
-      "org.typelevel" %%% "cats-effect-laws" % "3.6-c7ca678" % Test,
-      "org.typelevel" %%% "cats-effect-testkit" % "3.6-c7ca678" % Test,
-      "org.typelevel" %%% "cats-laws" % "2.10.0" % Test,
-=======
       "org.typelevel" %%% "cats-core" % "2.11.0",
-      "org.typelevel" %%% "cats-effect" % "3.5.7",
-      "org.typelevel" %%% "cats-effect-laws" % "3.5.7" % Test,
-      "org.typelevel" %%% "cats-effect-testkit" % "3.5.7" % Test,
+      "org.typelevel" %%% "cats-effect" % "3.6.0-RC1",
+      "org.typelevel" %%% "cats-effect-laws" % "3.6.0-RC1" % Test,
+      "org.typelevel" %%% "cats-effect-testkit" % "3.6.0-RC1" % Test,
       "org.typelevel" %%% "cats-laws" % "2.11.0" % Test,
->>>>>>> 2d1232c0
       "org.typelevel" %%% "discipline-munit" % "2.0.0-M3" % Test,
       "org.typelevel" %%% "munit-cats-effect" % "2.0.0" % Test,
       "org.typelevel" %%% "scalacheck-effect-munit" % "2.0.0-M2" % Test
