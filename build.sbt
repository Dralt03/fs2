--- conflicted
+++ resolved
@@ -250,15 +250,9 @@
     libraryDependencies ++= Seq(
       "org.scodec" %%% "scodec-bits" % "1.1.37",
       "org.typelevel" %%% "cats-core" % "2.9.0",
-<<<<<<< HEAD
-      "org.typelevel" %%% "cats-effect" % "3.5.0",
-      "org.typelevel" %%% "cats-effect-laws" % "3.5.0" % Test,
-      "org.typelevel" %%% "cats-effect-testkit" % "3.5.0" % Test,
-=======
       "org.typelevel" %%% "cats-effect" % "3.6-e1b1d37",
       "org.typelevel" %%% "cats-effect-laws" % "3.6-e1b1d37" % Test,
       "org.typelevel" %%% "cats-effect-testkit" % "3.6-e1b1d37" % Test,
->>>>>>> 51345a96
       "org.typelevel" %%% "cats-laws" % "2.9.0" % Test,
       "org.typelevel" %%% "discipline-munit" % "2.0.0-M3" % Test,
       "org.typelevel" %%% "munit-cats-effect" % "2.0.0-M3" % Test,
