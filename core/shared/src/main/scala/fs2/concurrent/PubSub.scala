--- conflicted
+++ resolved
@@ -320,20 +320,7 @@
       }
   }
 
-<<<<<<< HEAD
-  /**
-    * Describes a the behavior of a `PubSub`.
-=======
-  /** Like [[apply]] but initializes state using another effect constructor
-    *
-    * This builder uses the
-    * [[https://typelevel.org/cats/guidelines.html#partially-applied-type-params Partially-Applied Type]]
-    * technique.
-    */
-  def in[G[_]](implicit G: Sync[G]) = new InPartiallyApplied(G)
-
   /** Describes a the behavior of a `PubSub`.
->>>>>>> d2046322
     *
     * @tparam I the type of element that may be published
     * @tparam O the type of element that may be subscribed for
