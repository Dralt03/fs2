--- conflicted
+++ resolved
@@ -3920,13 +3920,8 @@
         // note that supplied scope's resources must be leased before the inner stream forks the execution to another thread
         // and that it must be released once the inner stream terminates or fails.
         def runInner(inner: Stream[F, O], outerScope: Scope[F]): F[Unit] =
-<<<<<<< HEAD
           F.uncancelable { _ =>
-            leaseOrFail(outerScope).flatMap { lease =>
-=======
-          F.uncancelable {
             outerScope.leaseOrError.flatMap { lease =>
->>>>>>> 2f2b6705
               available.acquire >>
                 incrementRunning >>
                 F.start {
