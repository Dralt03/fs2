package fs2

import cats.{Eval => _, _}
import cats.effect._
import cats.effect.concurrent._
import cats.effect.implicits._
import cats.implicits.{catsSyntaxEither => _, _}
import fs2.concurrent._
import fs2.internal._
import java.io.PrintStream

import scala.annotation.tailrec
import scala.concurrent.TimeoutException
import scala.concurrent.duration._
import cats.data.Ior
import cats.data.Ior.Both

/**
  * A stream producing output of type `O` and which may evaluate `F` effects.
  *
  * - '''Purely functional''' a value of type `Stream[F, O]` _describes_ an effectful computation.
  *    A function that returns a `Stream[F, O]` builds a _description_ of an effectful computation,
  *    but does not perform them. The methods of the `Stream` class derive new descriptions from others.
  *    This is similar to how effect types like `cats.effect.IO` and `monix.Task` build descriptions of
  *    computations.
  *
  * - '''Pull''': to evaluate a stream, a consumer pulls its values from it, by repeatedly performing one pull step at a time.
  *   Each step is a `F`-effectful computation that may yield some `O` values (or none), and a stream from which to continue pulling.
  *   The consumer controls the evaluation of the stream, which effectful operations are performed, and when.
  *
  * - '''Non-Strict''': stream evaluation only pulls from the stream a prefix large enough to compute its results.
  *   Thus, although a stream may yield an unbounded number of values or, after successfully yielding several values,
  *   either raise an error or hang up and never yield any value, the consumer need not reach those points of failure.
  *   For the same reason, in general, no effect in `F` is evaluated unless and until the consumer needs it.
  *
  * - '''Abstract''': a stream needs not be a plain finite list of fixed effectful computations in F.
  *   It can also represent an input or output connection through which data incrementally arrives.
  *   It can represent an effectful computation, such as reading the system's time, that can be re-evaluated
  *   as often as the consumer of the stream requires.
  *
  * === Special properties for streams ===
  *
  * There are some special properties or cases of streams:
  *  - A stream is '''finite''', or if we can reach the end after a limited number of pull steps,
  *    which may yield a finite number of values. It is '''empty''' if it terminates and yields no values.
  *  - A '''singleton''' stream is a stream that ends after yielding one single value.
  *  - A '''pure''' stream is one in which the `F` is [[Pure]], which indicates that it evaluates no effects.
  *  - A '''never''' stream is a stream that never terminates and never yields any value.
  *
  * == Pure Streams and operations ==
  *
  * We can sometimes think of streams, naively, as lists of `O` elements with `F`-effects.
  * This is particularly true for '''pure''' streams, which are instances of `Stream` which use the [[Pure]] effect type.
  * We can convert every ''pure and finite'' stream into a `List[O]` using the `.toList` method.
  * Also, we can convert pure ''infinite'' streams into instances of the `Stream[O]` class from the Scala standard library.
  *
  * A method of the `Stream` class is '''pure''' if it can be applied to pure streams. Such methods are identified
  * in that their signature includes no type-class constraint (or implicit parameter) on the `F` method.
  * Pure methods in `Stream[F, O]` can be projected ''naturally'' to methods in the `List` class, which means
  * that we can applying the stream's method and converting the result to a list gets the same result as
  * first converting the stream to a list, and then applying list methods.
  *
  * Some methods that project directly to list are `map`, `filter`, `takeWhile`, etc.
  * There are other methods, like `exists` or `find`, that in the `List` class they return a value or an `Option`,
  * but their stream counterparts return an (either empty or singleton) stream.
  * Other methods, like `zipWithPrevious`, have a more complicated but still pure translation to list methods.
  *
  * == Type-Class instances and laws of the Stream Operations ==
  *
  * Laws (using infix syntax):
  *
  * `append` forms a monoid in conjunction with `empty`:
  *   - `empty append s == s` and `s append empty == s`.
  *   - `(s1 append s2) append s3 == s1 append (s2 append s3)`
  *
  * And `cons` is consistent with using `++` to prepend a single chunk:
  *   - `s.cons(c) == Stream.chunk(c) ++ s`
  *
  * `Stream.raiseError` propagates until being caught by `handleErrorWith`:
  *   - `Stream.raiseError(e) handleErrorWith h == h(e)`
  *   - `Stream.raiseError(e) ++ s == Stream.raiseError(e)`
  *   - `Stream.raiseError(e) flatMap f == Stream.raiseError(e)`
  *
  * `Stream` forms a monad with `emit` and `flatMap`:
  *   - `Stream.emit >=> f == f` (left identity)
  *   - `f >=> Stream.emit === f` (right identity - note weaker equality notion here)
  *   - `(f >=> g) >=> h == f >=> (g >=> h)` (associativity)
  *  where `Stream.emit(a)` is defined as `chunk(Chunk.singleton(a)) and
  *  `f >=> g` is defined as `a => a flatMap f flatMap g`
  *
  * The monad is the list-style sequencing monad:
  *   - `(a ++ b) flatMap f == (a flatMap f) ++ (b flatMap f)`
  *   - `Stream.empty flatMap f == Stream.empty`
  *
  * == Technical notes==
  *
  * ''Note:'' since the chunk structure of the stream is observable, and
  * `s flatMap Stream.emit` produces a stream of singleton chunks,
  * the right identity law uses a weaker notion of equality, `===` which
  * normalizes both sides with respect to chunk structure:
  *
  *   `(s1 === s2) = normalize(s1) == normalize(s2)`
  *   where `==` is full equality
  *   (`a == b` iff `f(a)` is identical to `f(b)` for all `f`)
  *
  * `normalize(s)` can be defined as `s.flatMap(Stream.emit)`, which just
  * produces a singly-chunked stream from any input stream `s`.
  *
  * For instance, for a stream `s` and a function `f: A => B`,
  * - the result of `s.map(f)` is a Stream with the same _chunking_ as the `s`; wheras...
  * - the result of `s.flatMap(x => S.emit(f(x)))` is a Stream structured as a sequence of singleton chunks.
  * The latter is using the definition of `map` that is derived from the `Monad` instance.
  *
  * This is not unlike equality for maps or sets, which is defined by which elements they contain,
  * not by how these are spread between a tree's branches or a hashtable buckets.
  * However, a `Stream` structure can be _observed_ through the `chunks` method,
  * so two streams "_equal_" under that notion may give different results through this method.
  *
  * ''Note:'' For efficiency `[[Stream.map]]` function operates on an entire
  * chunk at a time and preserves chunk structure, which differs from
  * the `map` derived from the monad (`s map f == s flatMap (f andThen Stream.emit)`)
  * which would produce singleton chunk. In particular, if `f` throws errors, the
  * chunked version will fail on the first ''chunk'' with an error, while
  * the unchunked version will fail on the first ''element'' with an error.
  * Exceptions in pure code like this are strongly discouraged.
  *
  * @hideImplicitConversion PureOps
  * @hideImplicitConversion IdOps
  */
final class Stream[+F[_], +O] private[fs2] (private val underlying: Pull[F, O, Unit]) {

  /**
    * Appends `s2` to the end of this stream.
    *
    * @example {{{
    * scala> (Stream(1,2,3) ++ Stream(4,5,6)).toList
    * res0: List[Int] = List(1, 2, 3, 4, 5, 6)
    * }}}
    *
    * If `this` stream is infinite, then the result is equivalent to `this`.
    */
  def ++[F2[x] >: F[x], O2 >: O](s2: => Stream[F2, O2]): Stream[F2, O2] =
    new Stream(underlying >> s2.underlying)

  /** Appends `s2` to the end of this stream. Alias for `s1 ++ s2`. */
  def append[F2[x] >: F[x], O2 >: O](s2: => Stream[F2, O2]): Stream[F2, O2] =
    this ++ s2

  /**
    * Equivalent to `val o2Memoized = o2; _.map(_ => o2Memoized)`.
    *
    * @example {{{
    * scala> Stream(1,2,3).as(0).toList
    * res0: List[Int] = List(0, 0, 0)
    * }}}
    */
  def as[O2](o2: O2): Stream[F, O2] = map(_ => o2)

  /**
    * Returns a stream of `O` values wrapped in `Right` until the first error, which is emitted wrapped in `Left`.
    *
    * @example {{{
    * scala> (Stream(1,2,3) ++ Stream.raiseError[cats.effect.IO](new RuntimeException) ++ Stream(4,5,6)).attempt.compile.toList.unsafeRunSync()
    * res0: List[Either[Throwable,Int]] = List(Right(1), Right(2), Right(3), Left(java.lang.RuntimeException))
    * }}}
    *
    * [[rethrow]] is the inverse of `attempt`, with the caveat that anything after the first failure is discarded.
    */
  def attempt: Stream[F, Either[Throwable, O]] =
    map(Right(_): Either[Throwable, O]).handleErrorWith(e => Stream.emit(Left(e)))

  /**
    * Retries on failure, returning a stream of attempts that can
    * be manipulated with standard stream operations such as `take`,
    * `collectFirst` and `interruptWhen`.
    *
    * Note: The resulting stream does *not* automatically halt at the
    * first successful attempt. Also see `retry`.
    */
  def attempts[F2[x] >: F[x]: Timer](
      delays: Stream[F2, FiniteDuration]
  ): Stream[F2, Either[Throwable, O]] =
    attempt ++ delays.flatMap(delay => Stream.sleep_(delay) ++ attempt)

  /**
    * Returns a stream of streams where each inner stream sees all elements of the
    * source stream (after the inner stream has started evaluation).
    * For example, `src.broadcast.take(2)` results in two
    * inner streams, each of which see every element of the source.
    *
    * Alias for `through(Broadcast(1))`./
    */
  def broadcast[F2[x] >: F[x]: Concurrent]: Stream[F2, Stream[F2, O]] =
    through(Broadcast(1))

  /**
    * Like [[broadcast]] but instead of providing a stream of sources, runs each pipe.
    *
    * The pipes are run concurrently with each other. Hence, the parallelism factor is equal
    * to the number of pipes.
    * Each pipe may have a different implementation, if required; for example one pipe may
    * process elements while another may send elements for processing to another machine.
    *
    * Each pipe is guaranteed to see all `O` pulled from the source stream, unlike `broadcast`,
    * where workers see only the elements after the start of each worker evaluation.
    *
    * Note: the resulting stream will not emit values, even if the pipes do.
    * If you need to emit `Unit` values, consider using `broadcastThrough`.
    *
    * Note:  Elements are pulled as chunks from the source and the next chunk is pulled when all
    * workers are done with processing the current chunk. This behaviour may slow down processing
    * of incoming chunks by faster workers.
    * If this is not desired, consider using the `prefetch` and `prefetchN` combinators on workers
    * to compensate for slower workers.
    *
    * @param pipes    Pipes that will concurrently process the work.
    */
  def broadcastTo[F2[x] >: F[x]: Concurrent](pipes: Pipe[F2, O, Nothing]*): Stream[F2, INothing] =
    this.through(Broadcast.through(pipes: _*))

  /**
    * Variant of `broadcastTo` that broadcasts to `maxConcurrent` instances of a single pipe.
    */
  def broadcastTo[F2[x] >: F[x]: Concurrent](
      maxConcurrent: Int
  )(pipe: Pipe[F2, O, Nothing]): Stream[F2, INothing] =
    this.broadcastTo[F2](List.fill(maxConcurrent)(pipe): _*)

  /**
    * Alias for `through(Broadcast.through(pipes))`.
    */
  def broadcastThrough[F2[x] >: F[x]: Concurrent, O2](pipes: Pipe[F2, O, O2]*): Stream[F2, O2] =
    through(Broadcast.through(pipes: _*))

  /**
    * Variant of `broadcastTo` that broadcasts to `maxConcurrent` instances of the supplied pipe.
    */
  def broadcastThrough[F2[x] >: F[x]: Concurrent, O2](
      maxConcurrent: Int
  )(pipe: Pipe[F2, O, O2]): Stream[F2, O2] =
    this.broadcastThrough[F2, O2](List.fill(maxConcurrent)(pipe): _*)

  /**
    * Behaves like the identity function, but requests `n` elements at a time from the input.
    *
    * @example {{{
    * scala> import cats.effect.IO
    * scala> val buf = new scala.collection.mutable.ListBuffer[String]()
    * scala> Stream.range(0, 100).covary[IO].
    *      |   evalMap(i => IO { buf += s">$i"; i }).
    *      |   buffer(4).
    *      |   evalMap(i => IO { buf += s"<$i"; i }).
    *      |   take(10).
    *      |   compile.toVector.unsafeRunSync
    * res0: Vector[Int] = Vector(0, 1, 2, 3, 4, 5, 6, 7, 8, 9)
    * scala> buf.toList
    * res1: List[String] = List(>0, >1, >2, >3, <0, <1, <2, <3, >4, >5, >6, >7, <4, <5, <6, <7, >8, >9, >10, >11, <8, <9)
    * }}}
    */
  def buffer(n: Int): Stream[F, O] =
    if (n <= 0) this
    else
      this.repeatPull {
        _.unconsN(n, allowFewer = true).flatMap {
          case Some((hd, tl)) => Pull.output(hd).as(Some(tl))
          case None           => Pull.pure(None)
        }
      }

  /**
    * Behaves like the identity stream, but emits no output until the source is exhausted.
    *
    * @example {{{
    * scala> import cats.effect.IO
    * scala> val buf = new scala.collection.mutable.ListBuffer[String]()
    * scala> Stream.range(0, 10).covary[IO].
    *      |   evalMap(i => IO { buf += s">$i"; i }).
    *      |   bufferAll.
    *      |   evalMap(i => IO { buf += s"<$i"; i }).
    *      |   take(4).
    *      |   compile.toVector.unsafeRunSync
    * res0: Vector[Int] = Vector(0, 1, 2, 3)
    * scala> buf.toList
    * res1: List[String] = List(>0, >1, >2, >3, >4, >5, >6, >7, >8, >9, <0, <1, <2, <3)
    * }}}
    */
  def bufferAll: Stream[F, O] = bufferBy(_ => true)

  /**
    * Behaves like the identity stream, but requests elements from its
    * input in blocks that end whenever the predicate switches from true to false.
    *
    * @example {{{
    * scala> import cats.effect.IO
    * scala> val buf = new scala.collection.mutable.ListBuffer[String]()
    * scala> Stream.range(0, 10).covary[IO].
    *      |   evalMap(i => IO { buf += s">$i"; i }).
    *      |   bufferBy(_ % 2 == 0).
    *      |   evalMap(i => IO { buf += s"<$i"; i }).
    *      |   compile.toVector.unsafeRunSync
    * res0: Vector[Int] = Vector(0, 1, 2, 3, 4, 5, 6, 7, 8, 9)
    * scala> buf.toList
    * res1: List[String] = List(>0, >1, <0, <1, >2, >3, <2, <3, >4, >5, <4, <5, >6, >7, <6, <7, >8, >9, <8, <9)
    * }}}
    */
  def bufferBy(f: O => Boolean): Stream[F, O] = {
    def go(buffer: List[Chunk[O]], last: Boolean, s: Stream[F, O]): Pull[F, O, Unit] =
      s.pull.uncons.flatMap {
        case Some((hd, tl)) =>
          val (out, buf, newLast) =
            hd.foldLeft((Nil: List[Chunk[O]], Vector.empty[O], last)) {
              case ((out, buf, last), i) =>
                val cur = f(i)
                if (!cur && last)
                  (Chunk.vector(buf :+ i) :: out, Vector.empty, cur)
                else (out, buf :+ i, cur)
            }
          if (out.isEmpty)
            go(Chunk.vector(buf) :: buffer, newLast, tl)
          else {
            val outBuffer =
              buffer.reverse.foldLeft(Pull.pure(()).covaryOutput[O])((acc, c) =>
                acc >> Pull.output(c)
              )
            val outAll = out.reverse.foldLeft(outBuffer)((acc, c) => acc >> Pull.output(c))
            outAll >> go(List(Chunk.vector(buf)), newLast, tl)
          }
        case None =>
          buffer.reverse.foldLeft(Pull.pure(()).covaryOutput[O])((acc, c) => acc >> Pull.output(c))
      }
    go(Nil, false, this).stream
  }

  /**
    * Emits only elements that are distinct from their immediate predecessors,
    * using natural equality for comparison.
    *
    * @example {{{
    * scala> import cats.implicits._
    * scala> Stream(1,1,2,2,2,3,3).changes.toList
    * res0: List[Int] = List(1, 2, 3)
    * }}}
    */
  def changes[O2 >: O](implicit eq: Eq[O2]): Stream[F, O2] =
    filterWithPrevious(eq.neqv)

  /**
    * Emits only elements that are distinct from their immediate predecessors
    * according to `f`, using natural equality for comparison.
    *
    * Note that `f` is called for each element in the stream multiple times
    * and hence should be fast (e.g., an accessor). It is not intended to be
    * used for computationally intensive conversions. For such conversions,
    * consider something like: `src.map(o => (o, f(o))).changesBy(_._2).map(_._1)`
    *
    * @example {{{
    * scala> import cats.implicits._
    * scala> Stream(1,1,2,4,6,9).changesBy(_ % 2).toList
    * res0: List[Int] = List(1, 2, 9)
    * }}}
    */
  def changesBy[O2](f: O => O2)(implicit eq: Eq[O2]): Stream[F, O] =
    filterWithPrevious((o1, o2) => eq.neqv(f(o1), f(o2)))

  /**
    * Collects all output chunks in to a single chunk and emits it at the end of the
    * source stream. Note: if more than 2^32-1 elements are collected, this operation
    * will fail.
    *
    * @example {{{
    * scala> import cats.implicits._
    * scala> (Stream(1) ++ Stream(2, 3) ++ Stream(4, 5, 6)).chunkAll.toList
    * res0: List[Chunk[Int]] = List(Chunk(1, 2, 3, 4, 5, 6))
    * }}}
    */
  def chunkAll: Stream[F, Chunk[O]] = {
    def loop(s: Stream[F, O], acc: Chunk.Queue[O]): Pull[F, Chunk[O], Unit] =
      s.pull.uncons.flatMap {
        case Some((hd, tl)) => loop(tl, acc :+ hd)
        case None           => Pull.output1(acc.toChunk)
      }
    loop(this, Chunk.Queue.empty).stream
  }

  /**
    * Outputs all chunks from the source stream.
    *
    * @example {{{
    * scala> (Stream(1) ++ Stream(2, 3) ++ Stream(4, 5, 6)).chunks.toList
    * res0: List[Chunk[Int]] = List(Chunk(1), Chunk(2, 3), Chunk(4, 5, 6))
    * }}}
    */
  def chunks: Stream[F, Chunk[O]] =
    this.repeatPull(_.uncons.flatMap {
      case None           => Pull.pure(None)
      case Some((hd, tl)) => Pull.output1(hd).as(Some(tl))
    })

  /**
    * Outputs chunk with a limited maximum size, splitting as necessary.
    *
    * @example {{{
    * scala> (Stream(1) ++ Stream(2, 3) ++ Stream(4, 5, 6)).chunkLimit(2).toList
    * res0: List[Chunk[Int]] = List(Chunk(1), Chunk(2, 3), Chunk(4, 5), Chunk(6))
    * }}}
    */
  def chunkLimit(n: Int): Stream[F, Chunk[O]] =
    this.repeatPull {
      _.unconsLimit(n).flatMap {
        case None           => Pull.pure(None)
        case Some((hd, tl)) => Pull.output1(hd).as(Some(tl))
      }
    }

  /**
    * Outputs chunks of size larger than N
    *
    * Chunks from the source stream are split as necessary.
    *
    * If `allowFewerTotal` is true,
    * if the stream is smaller than N, should the elements be included
    *
    * @example {{{
    * scala> (Stream(1,2) ++ Stream(3,4) ++ Stream(5,6,7)).chunkMin(3).toList
    * res0: List[Chunk[Int]] = List(Chunk(1, 2, 3, 4), Chunk(5, 6, 7))
    * }}}
    */
  def chunkMin(n: Int, allowFewerTotal: Boolean = true): Stream[F, Chunk[O]] = {
    // Untyped Guarantee: accFull.size >= n | accFull.size == 0
    def go[A](nextChunk: Chunk.Queue[A], s: Stream[F, A]): Pull[F, Chunk[A], Unit] =
      s.pull.uncons.flatMap {
        case None =>
          if (allowFewerTotal && nextChunk.size > 0)
            Pull.output1(nextChunk.toChunk)
          else
            Pull.done
        case Some((hd, tl)) =>
          val next = nextChunk :+ hd
          if (next.size >= n)
            Pull.output1(next.toChunk) >> go(Chunk.Queue.empty, tl)
          else
            go(next, tl)
      }

    this.pull.uncons.flatMap {
      case None => Pull.done
      case Some((hd, tl)) =>
        if (hd.size >= n)
          Pull.output1(hd) >> go(Chunk.Queue.empty, tl)
        else go(Chunk.Queue(hd), tl)
    }.stream
  }

  /**
    * Outputs chunks of size `n`.
    *
    * Chunks from the source stream are split as necessary.
    * If `allowFewer` is true, the last chunk that is emitted may have less than `n` elements.
    *
    * @example {{{
    * scala> Stream(1,2,3).repeat.chunkN(2).take(5).toList
    * res0: List[Chunk[Int]] = List(Chunk(1, 2), Chunk(3, 1), Chunk(2, 3), Chunk(1, 2), Chunk(3, 1))
    * }}}
    */
  def chunkN(n: Int, allowFewer: Boolean = true): Stream[F, Chunk[O]] =
    this.repeatPull {
      _.unconsN(n, allowFewer).flatMap {
        case Some((hd, tl)) => Pull.output1(hd).as(Some(tl))
        case None           => Pull.pure(None)
      }
    }

  /**
    * Filters and maps simultaneously. Calls `collect` on each chunk in the stream.
    *
    * @example {{{
    * scala> Stream(Some(1), Some(2), None, Some(3), None, Some(4)).collect { case Some(i) => i }.toList
    * res0: List[Int] = List(1, 2, 3, 4)
    * }}}
    */
  def collect[O2](pf: PartialFunction[O, O2]): Stream[F, O2] =
    mapChunks(_.collect(pf))

  /**
    * Emits the first element of the stream for which the partial function is defined.
    *
    * @example {{{
    * scala> Stream(None, Some(1), Some(2), None, Some(3)).collectFirst { case Some(i) => i }.toList
    * res0: List[Int] = List(1)
    * }}}
    */
  def collectFirst[O2](pf: PartialFunction[O, O2]): Stream[F, O2] =
    this.pull
      .find(pf.isDefinedAt)
      .flatMap {
        case None          => Pull.done
        case Some((hd, _)) => Pull.output1(pf(hd))
      }
      .stream

  /**
    * Like [[collect]] but terminates as soon as the partial function is undefined.
    *
    * @example {{{
    * scala> Stream(Some(1), Some(2), Some(3), None, Some(4)).collectWhile { case Some(i) => i }.toList
    * res0: List[Int] = List(1, 2, 3)
    * }}}
    */
  def collectWhile[O2](pf: PartialFunction[O, O2]): Stream[F, O2] =
    takeWhile(pf.isDefinedAt).map(pf)

  /**
    * Gets a projection of this stream that allows converting it to an `F[..]` in a number of ways.
    *
    * @example {{{
    * scala> import cats.effect.IO
    * scala> val prg: IO[Vector[Int]] = Stream.eval(IO(1)).append(Stream(2,3,4)).compile.toVector
    * scala> prg.unsafeRunSync
    * res2: Vector[Int] = Vector(1, 2, 3, 4)
    * }}}
    */
  def compile[F2[x] >: F[x], G[_], O2 >: O](implicit
      compiler: Stream.Compiler[F2, G]
  ): Stream.CompileOps[F2, G, O2] =
    new Stream.CompileOps[F2, G, O2](underlying)

  /**
    * Runs the supplied stream in the background as elements from this stream are pulled.
    *
    * The resulting stream terminates upon termination of this stream. The background stream will
    * be interrupted at that point. Early termination of `that` does not terminate the resulting stream.
    *
    * Any errors that occur in either `this` or `that` stream result in the overall stream terminating
    * with an error.
    *
    * Upon finalization, the resulting stream will interrupt the background stream and wait for it to be
    * finalized.
    *
    * This method is equivalent to `this mergeHaltL that.drain`, just more efficient for `this` and `that` evaluation.
    *
    * @example {{{
    * scala> import cats.effect.{ContextShift, IO}
    * scala> implicit val cs: ContextShift[IO] = IO.contextShift(scala.concurrent.ExecutionContext.Implicits.global)
    * scala> val data: Stream[IO,Int] = Stream.range(1, 10).covary[IO]
    * scala> Stream.eval(fs2.concurrent.SignallingRef[IO,Int](0)).flatMap(s => Stream(s).concurrently(data.evalMap(s.set))).flatMap(_.discrete).takeWhile(_ < 9, true).compile.last.unsafeRunSync
    * res0: Option[Int] = Some(9)
    * }}}
    */
  def concurrently[F2[x] >: F[x], O2](
      that: Stream[F2, O2]
  )(implicit F: Concurrent[F2]): Stream[F2, O] =
    Stream.eval {
      Deferred[F2, Unit].flatMap { interrupt =>
        Deferred[F2, Either[Throwable, Unit]].map { doneR =>
          def runR: F2[Unit] =
            that.interruptWhen(interrupt.get.attempt).compile.drain.attempt.flatMap { r =>
              doneR.complete(r) >> {
                if (r.isLeft)
                  interrupt
                    .complete(())
                    .attempt
                    .void // interrupt only if this failed otherwise give change to `this` to finalize
                else F.unit
              }
            }

          Stream.bracket(F.start(runR))(_ =>
            interrupt.complete(()).attempt >> // always interrupt `that`
              doneR.get.flatMap(F.fromEither) // always await `that` result
          ) >> this.interruptWhen(interrupt.get.attempt)
        }
      }
    }.flatten

  /**
    * Prepends a chunk onto the front of this stream.
    *
    * @example {{{
    * scala> Stream(1,2,3).cons(Chunk(-1, 0)).toList
    * res0: List[Int] = List(-1, 0, 1, 2, 3)
    * }}}
    */
  def cons[O2 >: O](c: Chunk[O2]): Stream[F, O2] =
    if (c.isEmpty) this else Stream.chunk(c) ++ this

  /**
    * Prepends a chunk onto the front of this stream.
    *
    * @example {{{
    * scala> Stream(1,2,3).consChunk(Chunk.vector(Vector(-1, 0))).toList
    * res0: List[Int] = List(-1, 0, 1, 2, 3)
    * }}}
    */
  def consChunk[O2 >: O](c: Chunk[O2]): Stream[F, O2] =
    cons(c)

  /**
    * Prepends a single value onto the front of this stream.
    *
    * @example {{{
    * scala> Stream(1,2,3).cons1(0).toList
    * res0: List[Int] = List(0, 1, 2, 3)
    * }}}
    */
  def cons1[O2 >: O](o: O2): Stream[F, O2] =
    cons(Chunk.singleton(o))

  /**
    * Lifts this stream to the specified effect and output types.
    *
    * @example {{{
    * scala> import cats.effect.IO
    * scala> Stream.empty.covaryAll[IO,Int]
    * res0: Stream[IO,Int] = Stream(..)
    * }}}
    */
  def covaryAll[F2[x] >: F[x], O2 >: O]: Stream[F2, O2] = this

  /**
    * Lifts this stream to the specified output type.
    *
    * @example {{{
    * scala> Stream(Some(1), Some(2), Some(3)).covaryOutput[Option[Int]]
    * res0: Stream[Pure,Option[Int]] = Stream(..)
    * }}}
    */
  def covaryOutput[O2 >: O]: Stream[F, O2] = this

  /**
    * Debounce the stream with a minimum period of `d` between each element.
    *
    * Use-case: if this is a stream of updates about external state, we may want to refresh (side-effectful)
    * once every 'd' milliseconds, and every time we refresh we only care about the latest update.
    *
    * @return A stream whose values is an in-order, not necessarily strict subsequence of this stream,
    * and whose evaluation will force a delay `d` between emitting each element.
    * The exact subsequence would depend on the chunk structure of this stream, and the timing they arrive.
    * There is no guarantee ta
    *
    * @example {{{
    * scala> import scala.concurrent.duration._, cats.effect.{ContextShift, IO, Timer}
    * scala> implicit val cs: ContextShift[IO] = IO.contextShift(scala.concurrent.ExecutionContext.Implicits.global)
    * scala> implicit val timer: Timer[IO] = IO.timer(scala.concurrent.ExecutionContext.Implicits.global)
    * scala> val s = Stream(1, 2, 3) ++ Stream.sleep_[IO](500.millis) ++ Stream(4, 5) ++ Stream.sleep_[IO](10.millis) ++ Stream(6)
    * scala> val s2 = s.debounce(100.milliseconds)
    * scala> s2.compile.toVector.unsafeRunSync
    * res0: Vector[Int] = Vector(3, 6)
    * }}}
    */
  def debounce[F2[x] >: F[x]](
      d: FiniteDuration
  )(implicit F: Concurrent[F2], timer: Timer[F2]): Stream[F2, O] =
    Stream.eval(Queue.bounded[F2, Option[O]](1)).flatMap { queue =>
      Stream.eval(Ref.of[F2, Option[O]](None)).flatMap { ref =>
        val enqueueLatest: F2[Unit] =
          ref.modify(s => None -> s).flatMap {
            case v @ Some(_) => queue.enqueue1(v)
            case None        => F.unit
          }

        def onChunk(ch: Chunk[O]): F2[Unit] =
          if (ch.isEmpty) F.unit
          else
            ref.modify(s => Some(ch(ch.size - 1)) -> s).flatMap {
              case None    => F.start(timer.sleep(d) >> enqueueLatest).void
              case Some(_) => F.unit
            }

        val in: Stream[F2, Unit] = chunks.evalMap(onChunk) ++
          Stream.exec(enqueueLatest >> queue.enqueue1(None))

        val out: Stream[F2, O] = queue.dequeue.unNoneTerminate

        out.concurrently(in)
      }
    }

  /**
    * Throttles the stream to the specified `rate`. Unlike [[debounce]], [[metered]] doesn't drop elements.
    *
    * Provided `rate` should be viewed as maximum rate:
    * resulting rate can't exceed the output rate of `this` stream.
    */
  def metered[F2[x] >: F[x]: Timer](rate: FiniteDuration): Stream[F2, O] =
    Stream.fixedRate[F2](rate).zipRight(this)

  /**
    * Logs the elements of this stream as they are pulled.
    *
    * By default, `toString` is called on each element and the result is printed
    * to standard out. To change formatting, supply a value for the `formatter`
    * param. To change the destination, supply a value for the `logger` param.
    *
    * This method does not change the chunk structure of the stream. To debug the
    * chunk structure, see [[debugChunks]].
    *
    * Logging is not done in `F` because this operation is intended for debugging,
    * including pure streams.
    *
    * @example {{{
    * scala> Stream(1, 2).append(Stream(3, 4)).debug(o => s"a: $o").toList
    * a: 1
    * a: 2
    * a: 3
    * a: 4
    * res0: List[Int] = List(1, 2, 3, 4)
    * }}}
    */
  def debug(
      formatter: O => String = (o: O @annotation.unchecked.uncheckedVariance) => o.toString,
      logger: String => Unit = println(_)
  ): Stream[F, O] =
    map { o =>
      logger(formatter(o))
      o
    }

  /**
    * Like [[debug]] but logs chunks as they are pulled instead of individual elements.
    *
    * @example {{{
    * scala> Stream(1, 2, 3).append(Stream(4, 5, 6)).debugChunks(c => s"a: $c").buffer(2).debugChunks(c => s"b: $c").toList
    * a: Chunk(1, 2, 3)
    * b: Chunk(1, 2)
    * a: Chunk(4, 5, 6)
    * b: Chunk(3, 4)
    * b: Chunk(5, 6)
    * res0: List[Int] = List(1, 2, 3, 4, 5, 6)
    * }}}
    */
  def debugChunks(
      formatter: Chunk[O] => String = (os: Chunk[O] @annotation.unchecked.uncheckedVariance) =>
        os.toString,
      logger: String => Unit = println(_)
  ): Stream[F, O] =
    chunks.flatMap { os =>
      logger(formatter(os))
      Stream.chunk(os)
    }

  /**
    * Returns a stream that when run, sleeps for duration `d` and then pulls from this stream.
    *
    * Alias for `sleep_[F](d) ++ this`.
    */
  def delayBy[F2[x] >: F[x]: Timer](d: FiniteDuration): Stream[F2, O] =
    Stream.sleep_[F2](d) ++ this

  /**
    * Skips the first element that matches the predicate.
    *
    * @example {{{
    * scala> Stream.range(1, 10).delete(_ % 2 == 0).toList
    * res0: List[Int] = List(1, 3, 4, 5, 6, 7, 8, 9)
    * }}}
    */
  def delete(p: O => Boolean): Stream[F, O] =
    this.pull
      .takeWhile(o => !p(o))
      .flatMap {
        case None    => Pull.done
        case Some(s) => s.drop(1).pull.echo
      }
      .stream

  /**
    * Like [[balance]] but uses an unlimited chunk size.
    *
    * Alias for `through(Balance(Int.MaxValue))`.
    */
  def balanceAvailable[F2[x] >: F[x]: Concurrent]: Stream[F2, Stream[F2, O]] =
    through(Balance(Int.MaxValue))

  /**
    * Returns a stream of streams where each inner stream sees an even portion of the
    * elements of the source stream relative to the number of inner streams taken from
    * the outer stream. For example, `src.balance(chunkSize).take(2)` results in two
    * inner streams, each which see roughly half of the elements of the source stream.
    *
    * The `chunkSize` parameter specifies the maximum chunk size from the source stream
    * that should be passed to an inner stream. For completely fair distribution of elements,
    * use a chunk size of 1. For best performance, use a chunk size of `Int.MaxValue`.
    *
    * See [[fs2.concurrent.Balance.apply]] for more details.
    *
    * Alias for `through(Balance(chunkSize))`.
    */
  def balance[F2[x] >: F[x]: Concurrent](chunkSize: Int): Stream[F2, Stream[F2, O]] =
    through(Balance(chunkSize))

  /**
    * Like [[balance]] but instead of providing a stream of sources, runs each pipe.
    *
    * The pipes are run concurrently with each other. Hence, the parallelism factor is equal
    * to the number of pipes.
    * Each pipe may have a different implementation, if required; for example one pipe may
    * process elements while another may send elements for processing to another machine.
    *
    * Each pipe is guaranteed to see all `O` pulled from the source stream, unlike `broadcast`,
    * where workers see only the elements after the start of each worker evaluation.
    *
    * Note: the resulting stream will not emit values, even if the pipes do.
    * If you need to emit `Unit` values, consider using `balanceThrough`.
    *
    * @param chunkSize max size of chunks taken from the source stream
    * @param pipes pipes that will concurrently process the work
    */
  def balanceTo[F2[x] >: F[x]: Concurrent](
      chunkSize: Int
  )(pipes: Pipe[F2, O, Nothing]*): Stream[F2, INothing] =
    balanceThrough[F2, INothing](chunkSize)(pipes: _*)

  /**
    * Variant of `balanceTo` that broadcasts to `maxConcurrent` instances of a single pipe.
    *
    * @param chunkSize max size of chunks taken from the source stream
    * @param maxConcurrent maximum number of pipes to run concurrently
    * @param pipe pipe to use to process elements
    */
  def balanceTo[F2[x] >: F[x]: Concurrent](chunkSize: Int, maxConcurrent: Int)(
      pipe: Pipe[F2, O, INothing]
  ): Stream[F2, INothing] =
    balanceThrough[F2, INothing](chunkSize, maxConcurrent)(pipe)

  /**
    * Alias for `through(Balance.through(chunkSize)(pipes)`.
    */
  def balanceThrough[F2[x] >: F[x]: Concurrent, O2](
      chunkSize: Int
  )(pipes: Pipe[F2, O, O2]*): Stream[F2, O2] =
    through(Balance.through[F2, O, O2](chunkSize)(pipes: _*))

  /**
    * Variant of `balanceThrough` that takes number of concurrency required and single pipe.
    *
    * @param chunkSize max size of chunks taken from the source stream
    * @param maxConcurrent maximum number of pipes to run concurrently
    * @param pipe pipe to use to process elements
    */
  def balanceThrough[F2[x] >: F[x]: Concurrent, O2](chunkSize: Int, maxConcurrent: Int)(
      pipe: Pipe[F2, O, O2]
  ): Stream[F2, O2] =
    balanceThrough[F2, O2](chunkSize)((0 until maxConcurrent).map(_ => pipe): _*)

  /**
    * Removes all output values from this stream.
    *
    * Often used with `merge` to run one side of the merge for its effect
    * while getting outputs from the opposite side of the merge.
    *
    * @example {{{
    * scala> import cats.effect.IO
    * scala> Stream.eval(IO(println("x"))).drain.compile.toVector.unsafeRunSync
    * res0: Vector[INothing] = Vector()
    * }}}
    */
  def drain: Stream[F, INothing] = this.mapChunks(_ => Chunk.empty)

  /**
    * Drops `n` elements of the input, then echoes the rest.
    *
    * @example {{{
    * scala> Stream.range(0,10).drop(5).toList
    * res0: List[Int] = List(5, 6, 7, 8, 9)
    * }}}
    */
  def drop(n: Long): Stream[F, O] =
    this.pull.drop(n).flatMap(_.map(_.pull.echo).getOrElse(Pull.done)).stream

  /**
    * Drops the last element.
    *
    * @example {{{
    * scala> Stream.range(0,10).dropLast.toList
    * res0: List[Int] = List(0, 1, 2, 3, 4, 5, 6, 7, 8)
    * }}}
    */
  def dropLast: Stream[F, O] = dropLastIf(_ => true)

  /**
    * Drops the last element if the predicate evaluates to true.
    *
    * @example {{{
    * scala> Stream.range(0,10).dropLastIf(_ > 5).toList
    * res0: List[Int] = List(0, 1, 2, 3, 4, 5, 6, 7, 8)
    * }}}
    */
  def dropLastIf(p: O => Boolean): Stream[F, O] = {
    def go(last: Chunk[O], s: Stream[F, O]): Pull[F, O, Unit] =
      s.pull.uncons.flatMap {
        case Some((hd, tl)) =>
          if (hd.nonEmpty) Pull.output(last) >> go(hd, tl)
          else go(last, tl)
        case None =>
          val o = last(last.size - 1)
          if (p(o)) {
            val (prefix, _) = last.splitAt(last.size - 1)
            Pull.output(prefix)
          } else Pull.output(last)
      }
    def unconsNonEmptyChunk(s: Stream[F, O]): Pull[F, INothing, Option[(Chunk[O], Stream[F, O])]] =
      s.pull.uncons.flatMap {
        case Some((hd, tl)) =>
          if (hd.nonEmpty) Pull.pure(Some((hd, tl)))
          else unconsNonEmptyChunk(tl)
        case None => Pull.pure(None)
      }
    unconsNonEmptyChunk(this).flatMap {
      case Some((hd, tl)) => go(hd, tl)
      case None           => Pull.done
    }.stream
  }

  /**
    * Outputs all but the last `n` elements of the input.
    *
    * This is a '''pure''' stream operation: if `s` is a finite pure stream, then `s.dropRight(n).toList`
    * is equal to `this.toList.reverse.drop(n).reverse`.
    *
    * @example {{{
    * scala> Stream.range(0,10).dropRight(5).toList
    * res0: List[Int] = List(0, 1, 2, 3, 4)
    * }}}
    */
  def dropRight(n: Int): Stream[F, O] =
    if (n <= 0) this
    else {
      def go(acc: Chunk.Queue[O], s: Stream[F, O]): Pull[F, O, Unit] =
        s.pull.uncons.flatMap {
          case None => Pull.done
          case Some((hd, tl)) =>
            val all = acc :+ hd
            all
              .dropRight(n)
              .chunks
              .foldLeft(Pull.done: Pull[F, O, Unit])((acc, c) => acc >> Pull.output(c)) >> go(
              all.takeRight(n),
              tl
            )
        }
      go(Chunk.Queue.empty, this).stream
    }

  /**
    * Like [[dropWhile]], but drops the first value which tests false.
    *
    * @example {{{
    * scala> Stream.range(0,10).dropThrough(_ != 4).toList
    * res0: List[Int] = List(5, 6, 7, 8, 9)
    * }}}
    *
    * '''Pure:''' if `this` is a finite pure stream, then `this.dropThrough(p).toList` is equal to
    *   `this.toList.dropWhile(p).drop(1)`
    */
  def dropThrough(p: O => Boolean): Stream[F, O] =
    this.pull
      .dropThrough(p)
      .flatMap(_.map(_.pull.echo).getOrElse(Pull.done))
      .stream

  /**
    * Drops elements from the head of this stream until the supplied predicate returns false.
    *
    * @example {{{
    * scala> Stream.range(0,10).dropWhile(_ != 4).toList
    * res0: List[Int] = List(4, 5, 6, 7, 8, 9)
    * }}}
    *
    * '''Pure''' this operation maps directly to `List.dropWhile`
    */
  def dropWhile(p: O => Boolean): Stream[F, O] =
    this.pull
      .dropWhile(p)
      .flatMap(_.map(_.pull.echo).getOrElse(Pull.done))
      .stream

  /**
    * Like `[[merge]]`, but tags each output with the branch it came from.
    *
    * @example {{{
    * scala> import scala.concurrent.duration._, cats.effect.{ContextShift, IO, Timer}
    * scala> implicit val cs: ContextShift[IO] = IO.contextShift(scala.concurrent.ExecutionContext.Implicits.global)
    * scala> implicit val timer: Timer[IO] = IO.timer(scala.concurrent.ExecutionContext.Implicits.global)
    * scala> val s1 = Stream.awakeEvery[IO](1000.millis).scan(0)((acc, _) => acc + 1)
    * scala> val s = s1.either(Stream.sleep_[IO](500.millis) ++ s1).take(10)
    * scala> s.take(10).compile.toVector.unsafeRunSync
    * res0: Vector[Either[Int,Int]] = Vector(Left(0), Right(0), Left(1), Right(1), Left(2), Right(2), Left(3), Right(3), Left(4), Right(4))
    * }}}
    */
  def either[F2[x] >: F[x]: Concurrent, O2](that: Stream[F2, O2]): Stream[F2, Either[O, O2]] =
    map(Left(_)).merge(that.map(Right(_)))

  /**
    * Alias for `flatMap(o => Stream.eval(f(o)))`.
    *
    * @example {{{
    * scala> import cats.effect.IO
    * scala> Stream(1,2,3,4).evalMap(i => IO(println(i))).compile.drain.unsafeRunSync
    * res0: Unit = ()
    * }}}
    *
    * Note this operator will de-chunk the stream back into chunks of size 1, which has performance
    * implications. For maximum performance, `evalMapChunk` is available, however, with caveats.
    */
  def evalMap[F2[x] >: F[x], O2](f: O => F2[O2]): Stream[F2, O2] =
    flatMap(o => Stream.eval(f(o)))

  /**
    * Like `evalMap`, but operates on chunks for performance. This means this operator
    * is not lazy on every single element, rather on the chunks.
    *
    * For instance, `evalMap` would only print twice in the follow example (note the `take(2)`):
    * @example {{{
    * scala> import cats.effect.IO
    * scala> Stream(1,2,3,4).evalMap(i => IO(println(i))).take(2).compile.drain.unsafeRunSync
    * res0: Unit = ()
    * }}}
    *
    * But with `evalMapChunk`, it will print 4 times:
    * @example {{{
    * scala> Stream(1,2,3,4).evalMapChunk(i => IO(println(i))).take(2).compile.drain.unsafeRunSync
    * res0: Unit = ()
    * }}}
    */
  def evalMapChunk[F2[x] >: F[x]: Applicative, O2](f: O => F2[O2]): Stream[F2, O2] =
    chunks.flatMap(o => Stream.evalUnChunk(o.traverse(f)))

  /**
    * Like `[[Stream#mapAccumulate]]`, but accepts a function returning an `F[_]`.
    *
    * @example {{{
    * scala> import cats.effect.IO
    * scala> Stream(1,2,3,4).covary[IO].evalMapAccumulate(0)((acc,i) => IO((i, acc + i))).compile.toVector.unsafeRunSync
    * res0: Vector[(Int, Int)] = Vector((1,1), (2,3), (3,5), (4,7))
    * }}}
    */
  def evalMapAccumulate[F2[x] >: F[x], S, O2](
      s: S
  )(f: (S, O) => F2[(S, O2)]): Stream[F2, (S, O2)] = {
    def go(s: S, in: Stream[F2, O]): Pull[F2, (S, O2), Unit] =
      in.pull.uncons1.flatMap {
        case None => Pull.done
        case Some((hd, tl)) =>
          Pull.eval(f(s, hd)).flatMap {
            case (ns, o) =>
              Pull.output1((ns, o)) >> go(ns, tl)
          }
      }

    go(s, this).stream
  }

  /**
    * Effectfully maps and filters the elements of the stream depending on the optionality of the result of the
    * application of the effectful function `f`.
    *
    * @example {{{
    * scala> import cats.effect.IO
    * scala> import cats.implicits._
    * scala> Stream(1, 2, 3, 4, 5).evalMapFilter(n => IO((n * 2).some.filter(_ % 4 == 0))).compile.toList.unsafeRunSync
    * res0: List[Int] = List(4, 8)
    * }}}
    */
  def evalMapFilter[F2[x] >: F[x], O2](f: O => F2[Option[O2]]): Stream[F2, O2] =
    evalMap(f).collect { case Some(v) => v }

  /**
    * Like `[[Stream#scan]]`, but accepts a function returning an `F[_]`.
    *
    * @example {{{
    * scala> import cats.effect.IO
    * scala> Stream(1,2,3,4).covary[IO].evalScan(0)((acc,i) => IO(acc + i)).compile.toVector.unsafeRunSync
    * res0: Vector[Int] = Vector(0, 1, 3, 6, 10)
    * }}}
    */
  def evalScan[F2[x] >: F[x], O2](z: O2)(f: (O2, O) => F2[O2]): Stream[F2, O2] = {
    def go(z: O2, s: Stream[F2, O]): Pull[F2, O2, Unit] =
      s.pull.uncons1.flatMap {
        case Some((hd, tl)) =>
          Pull.eval(f(z, hd)).flatMap(o => Pull.output1(o) >> go(o, tl))
        case None => Pull.done
      }
    (Pull.output1(z) >> go(z, this)).stream
  }

  /**
    * Like `observe` but observes with a function `O => F[O2]` instead of a pipe.
    * Not as powerful as `observe` since not all pipes can be represented by `O => F[O2]`, but much faster.
    * Alias for `evalMap(o => f(o).as(o))`.
    */
  def evalTap[F2[x] >: F[x]: Functor, O2](f: O => F2[O2]): Stream[F2, O] =
    evalMap(o => f(o).as(o))

  /**
    * Alias for `evalMapChunk(o => f(o).as(o))`.
    */
  def evalTapChunk[F2[x] >: F[x]: Applicative, O2](f: O => F2[O2]): Stream[F2, O] =
    evalMapChunk(o => f(o).as(o))

  /**
    * Emits `true` as soon as a matching element is received, else `false` if no input matches.
    * '''Pure''': this operation maps to `List.exists`
    *
    * @example {{{
    * scala> Stream.range(0,10).exists(_ == 4).toList
    * res0: List[Boolean] = List(true)
    * scala> Stream.range(0,10).exists(_ == 10).toList
    * res1: List[Boolean] = List(false)
    * }}}
    * @return Either a singleton stream, or a `never` stream.
    *  - If `this` is a finite stream, the result is a singleton stream, with after yielding one single value.
    *    If `this` is empty, that value is the `mempty` of the instance of `Monoid`.
    *  - If `this` is a non-terminating stream, and no matter if it yields any value, then the result is
    *    equivalent to the `Stream.never`: it never terminates nor yields any value.
    */
  def exists(p: O => Boolean): Stream[F, Boolean] =
    this.pull.forall(!p(_)).flatMap(r => Pull.output1(!r)).stream

  /**
    * Emits only inputs which match the supplied predicate.
    *
    * This is a '''pure''' operation, that projects directly into `List.filter`
    *
    * @example {{{
    * scala> Stream.range(0,10).filter(_ % 2 == 0).toList
    * res0: List[Int] = List(0, 2, 4, 6, 8)
    * }}}
    */
  def filter(p: O => Boolean): Stream[F, O] = mapChunks(_.filter(p))

  /**
    * Like `filter`, but allows filtering based on an effect.
    *
    * Note: The result Stream will consist of chunks that are empty or 1-element-long.
    * If you want to operate on chunks after using it, consider buffering, e.g. by using [[buffer]].
    */
  def evalFilter[F2[x] >: F[x]: Functor](f: O => F2[Boolean]): Stream[F2, O] =
    flatMap(o => Stream.eval(f(o)).ifM(Stream.emit(o), Stream.empty))

  /**
    * Like `filter`, but allows filtering based on an effect, with up to [[maxConcurrent]] concurrently running effects.
    * The ordering of emitted elements is unchanged.
    */
  def evalFilterAsync[F2[x] >: F[x]: Concurrent](
      maxConcurrent: Int
  )(f: O => F2[Boolean]): Stream[F2, O] =
    parEvalMap[F2, Stream[F2, O]](maxConcurrent) { o =>
      f(o).map(if (_) Stream.emit(o) else Stream.empty)
    }.flatten

  /**
    * Like `filterNot`, but allows filtering based on an effect.
    *
    * Note: The result Stream will consist of chunks that are empty or 1-element-long.
    * If you want to operate on chunks after using it, consider buffering, e.g. by using [[buffer]].
    */
  def evalFilterNot[F2[x] >: F[x]: Functor](f: O => F2[Boolean]): Stream[F2, O] =
    flatMap(o => Stream.eval(f(o)).ifM(Stream.empty, Stream.emit(o)))

  /**
    * Like `filterNot`, but allows filtering based on an effect, with up to [[maxConcurrent]] concurrently running effects.
    * The ordering of emitted elements is unchanged.
    */
  def evalFilterNotAsync[F2[x] >: F[x]: Concurrent](
      maxConcurrent: Int
  )(f: O => F2[Boolean]): Stream[F2, O] =
    parEvalMap[F2, Stream[F2, O]](maxConcurrent) { o =>
      f(o).map(if (_) Stream.empty else Stream.emit(o))
    }.flatten

  /**
    * Like `filter`, but the predicate `f` depends on the previously emitted and
    * current elements.
    *
    * @example {{{
    * scala> Stream(1, -1, 2, -2, 3, -3, 4, -4).filterWithPrevious((previous, current) => previous < current).toList
    * res0: List[Int] = List(1, 2, 3, 4)
    * }}}
    */
  def filterWithPrevious(f: (O, O) => Boolean): Stream[F, O] = {
    def go(last: O, s: Stream[F, O]): Pull[F, O, Unit] =
      s.pull.uncons.flatMap {
        case None           => Pull.done
        case Some((hd, tl)) =>
          // Check if we can emit this chunk unmodified
          val (allPass, newLast) = hd.foldLeft((true, last)) {
            case ((acc, last), o) => (acc && f(last, o), o)
          }
          if (allPass)
            Pull.output(hd) >> go(newLast, tl)
          else {
            val (acc, newLast) = hd.foldLeft((Vector.empty[O], last)) {
              case ((acc, last), o) =>
                if (f(last, o)) (acc :+ o, o)
                else (acc, last)
            }
            Pull.output(Chunk.vector(acc)) >> go(newLast, tl)
          }
      }
    this.pull.uncons1.flatMap {
      case None           => Pull.done
      case Some((hd, tl)) => Pull.output1(hd) >> go(hd, tl)
    }.stream
  }

  /**
    * Emits the first input (if any) which matches the supplied predicate.
    *
    * @example {{{
    * scala> Stream.range(1,10).find(_ % 2 == 0).toList
    * res0: List[Int] = List(2)
    * }}}
    * '''Pure''' if `s` is a finite pure stream, `s.find(p).toList` is equal to `s.toList.find(p).toList`,
    *  where the second `toList` is to turn `Option` into `List`.
    */
  def find(f: O => Boolean): Stream[F, O] =
    this.pull
      .find(f)
      .flatMap {
        _.map { case (hd, _) => Pull.output1(hd) }.getOrElse(Pull.done)
      }
      .stream

  /**
    * Creates a stream whose elements are generated by applying `f` to each output of
    * the source stream and concatenated all of the results.
    *
    * @example {{{
    * scala> Stream(1, 2, 3).flatMap { i => Stream.chunk(Chunk.seq(List.fill(i)(i))) }.toList
    * res0: List[Int] = List(1, 2, 2, 3, 3, 3)
    * }}}
    */
  def flatMap[F2[x] >: F[x], O2](f: O => Stream[F2, O2]): Stream[F2, O2] =
    new Stream(Pull.flatMapOutput[F, F2, O, O2](underlying, (o: O) => f(o).underlying))

  /** Alias for `flatMap(_ => s2)`. */
  def >>[F2[x] >: F[x], O2](s2: => Stream[F2, O2]): Stream[F2, O2] =
    flatMap(_ => s2)

  /** Flattens a stream of streams in to a single stream by concatenating each stream.
    * See [[parJoin]] and [[parJoinUnbounded]] for concurrent flattening of 'n' streams.
    */
  def flatten[F2[x] >: F[x], O2](implicit ev: O <:< Stream[F2, O2]): Stream[F2, O2] =
    flatMap(i => ev(i))

  /**
    * Folds all inputs using an initial value `z` and supplied binary operator,
    * and emits a single element stream.
    *
    * @example {{{
    * scala> Stream(1, 2, 3, 4, 5).fold(0)(_ + _).toList
    * res0: List[Int] = List(15)
    * }}}
    */
  def fold[O2](z: O2)(f: (O2, O) => O2): Stream[F, O2] =
    this.pull.fold(z)(f).flatMap(Pull.output1).stream

  /**
    * Folds all inputs using the supplied binary operator, and emits a single-element
    * stream, or the empty stream if the input is empty, or the never stream if the input is non-terminating.
    *
    * @example {{{
    * scala> Stream(1, 2, 3, 4, 5).fold1(_ + _).toList
    * res0: List[Int] = List(15)
    * }}}
    */
  def fold1[O2 >: O](f: (O2, O2) => O2): Stream[F, O2] =
    this.pull.fold1(f).flatMap(_.map(Pull.output1).getOrElse(Pull.done)).stream

  /**
    * Alias for `map(f).foldMonoid`.
    *
    * @example {{{
    * scala> import cats.implicits._
    * scala> Stream(1, 2, 3, 4, 5).foldMap(_ => 1).toList
    * res0: List[Int] = List(5)
    * }}}
    */
  def foldMap[O2](f: O => O2)(implicit O2: Monoid[O2]): Stream[F, O2] =
    fold(O2.empty)((acc, o) => O2.combine(acc, f(o)))

  /**
    * Folds this stream with the monoid for `O`.
    *
    * @return Either a singleton stream or a `never` stream:
    *  - If `this` is a finite stream, the result is a singleton stream.
    *    If `this` is empty, that value is the `mempty` of the instance of `Monoid`.
    *  - If `this` is a non-terminating stream, and no matter if it yields any value, then the result is
    *    equivalent to the `Stream.never`: it never terminates nor yields any value.
    *
    * @example {{{
    * scala> import cats.implicits._
    * scala> Stream(1, 2, 3, 4, 5).foldMonoid.toList
    * res0: List[Int] = List(15)
    * }}}
    */
  def foldMonoid[O2 >: O](implicit O: Monoid[O2]): Stream[F, O2] =
    fold(O.empty)(O.combine)

  /**
    * Emits `false` and halts as soon as a non-matching element is received; or
    * emits a single `true` value if it reaches the stream end and every input before that matches the predicate;
    * or hangs without emitting values if the input is infinite and all inputs match the predicate.
    *
    * @example {{{
    * scala> Stream(1, 2, 3, 4, 5).forall(_ < 10).toList
    * res0: List[Boolean] = List(true)
    * }}}
    * @return Either a singleton or a never stream:
    * - '''If''' `this` yields an element `x` for which `¬ p(x)`, '''then'''
    *   a singleton stream with the value `false`. Pulling from the resultg
    *   performs all the effects needed until reaching the counterexample `x`.
    * - If `this` is a finite stream with no counterexamples of `p`, '''then''' a singleton stream with the `true` value.
    *   Pulling from the it will perform all effects of `this`.
    * - If `this` is an infinite stream and all its the elements satisfy  `p`, then the result
    *   is a `never` stream. Pulling from that stream will pull all effects from `this`.
    */
  def forall(p: O => Boolean): Stream[F, Boolean] =
    this.pull.forall(p).flatMap(Pull.output1).stream

  /**
    * Like `evalMap` but discards the result of evaluation, resulting
    * in a stream with no elements.
    *
    * @example {{{
    * scala> import cats.effect.IO
    * scala> Stream(1,2,3,4).foreach(i => IO(println(i))).compile.drain.unsafeRunSync
    * res0: Unit = ()
    * }}}
    */
  def foreach[F2[x] >: F[x]](f: O => F2[Unit]): Stream[F2, INothing] =
    flatMap(o => Stream.exec(f(o)))

  /**
    * Partitions the input into a stream of chunks according to a discriminator function.
    *
    * Each chunk in the source stream is grouped using the supplied discriminator function
    * and the results of the grouping are emitted each time the discriminator function changes
    * values.
    *
    * Note: there is no limit to how large a group can become. To limit the group size, use
    * [[groupAdjacentByLimit]].
    *
    * @example {{{
    * scala> import cats.implicits._
    * scala> Stream("Hello", "Hi", "Greetings", "Hey").groupAdjacentBy(_.head).toList.map { case (k,vs) => k -> vs.toList }
    * res0: List[(Char,List[String])] = List((H,List(Hello, Hi)), (G,List(Greetings)), (H,List(Hey)))
    * }}}
    */
  def groupAdjacentBy[O2](f: O => O2)(implicit eq: Eq[O2]): Stream[F, (O2, Chunk[O])] =
    groupAdjacentByLimit(Int.MaxValue)(f)

  /**
    * Like [[groupAdjacentBy]] but limits the size of emitted chunks.
    *
    * @example {{{
    * scala> import cats.implicits._
    * scala> Stream.range(0, 12).groupAdjacentByLimit(3)(_ / 4).toList
    * res0: List[(Int,Chunk[Int])] = List((0,Chunk(0, 1, 2)), (0,Chunk(3)), (1,Chunk(4, 5, 6)), (1,Chunk(7)), (2,Chunk(8, 9, 10)), (2,Chunk(11)))
    * }}}
    */
  def groupAdjacentByLimit[O2](
      limit: Int
  )(f: O => O2)(implicit eq: Eq[O2]): Stream[F, (O2, Chunk[O])] = {
    def go(current: Option[(O2, Chunk.Queue[O])], s: Stream[F, O]): Pull[F, (O2, Chunk[O]), Unit] =
      s.pull.unconsLimit(limit).flatMap {
        case Some((hd, tl)) =>
          if (hd.nonEmpty) {
            val (k1, out) = current.getOrElse((f(hd(0)), Chunk.Queue.empty[O]))
            doChunk(hd, tl, k1, out, collection.immutable.Queue.empty)
          } else
            go(current, tl)
        case None =>
          current
            .map {
              case (k1, out) => if (out.size == 0) Pull.done else Pull.output1((k1, out.toChunk))
            }
            .getOrElse(Pull.done)
      }

    @tailrec
    def doChunk(
        chunk: Chunk[O],
        s: Stream[F, O],
        k1: O2,
        out: Chunk.Queue[O],
        acc: collection.immutable.Queue[(O2, Chunk[O])]
    ): Pull[F, (O2, Chunk[O]), Unit] = {
      val differsAt = chunk.indexWhere(v => eq.neqv(f(v), k1)).getOrElse(-1)
      if (differsAt == -1) {
        // whole chunk matches the current key, add this chunk to the accumulated output
        val newOut: Chunk.Queue[O] = out :+ chunk
        if (newOut.size < limit)
          Pull.output(Chunk.seq(acc)) >> go(Some((k1, newOut)), s)
        else {
          val (prefix, suffix) = chunk.splitAt(limit - out.size)
          Pull.output(Chunk.seq(acc :+ ((k1, (out :+ prefix).toChunk)))) >> go(
            Some((k1, Chunk.Queue(suffix))),
            s
          )
        }
      } else {
        // at least part of this chunk does not match the current key, need to group and retain chunkiness
        // split the chunk into the bit where the keys match and the bit where they don't
        val matching = chunk.take(differsAt)
        val newAcc = {
          val newOut = out :+ matching
          if (newOut.size == 0)
            acc
          else if (newOut.size > limit) {
            val (prefix, suffix) = matching.splitAt(limit - out.size)
            acc :+ ((k1, (out :+ prefix).toChunk)) :+ ((k1, suffix))
          } else
            acc :+ ((k1, (out :+ matching).toChunk))
        }
        val nonMatching = chunk.drop(differsAt)
        // nonMatching is guaranteed to be non-empty here, because we know the last element of the chunk doesn't have
        // the same key as the first
        val k2 = f(nonMatching(0))
        doChunk(
          nonMatching,
          s,
          k2,
          Chunk.Queue.empty,
          newAcc
        )
      }
    }

    go(None, this).stream
  }

  /**
    * Divide this streams into groups of elements received within a time window,
    * or limited by the number of the elements, whichever happens first.
    * Empty groups, which can occur if no elements can be pulled from upstream
    * in a given time window, will not be emitted.
    *
    * Note: a time window starts each time downstream pulls.
    */
  def groupWithin[F2[x] >: F[x]](
      n: Int,
      d: FiniteDuration
  )(implicit timer: Timer[F2], F: Concurrent[F2]): Stream[F2, Chunk[O]] =
    Stream
      .eval {
        Queue
          .synchronousNoneTerminated[F2, Either[Token, Chunk[O]]]
          .product(Ref[F2].of(F.unit -> false))
      }
      .flatMap {
        case (q, currentTimeout) =>
          def startTimeout: Stream[F2, Token] =
            Stream.eval(F.delay(new Token)).evalTap { t =>
              val timeout = timer.sleep(d) >> q.enqueue1(t.asLeft.some)

              // We need to cancel outstanding timeouts to avoid leaks
              // on interruption, but using `Stream.bracket` or
              // derivatives causes a memory leak due to all the
              // finalisers accumulating. Therefore we dispose of them
              // manually, with a cooperative strategy between a single
              // stream finaliser, and F finalisers on each timeout.
              //
              // Note that to avoid races, the correctness of the
              // algorithm does not depend on timely cancellation of
              // previous timeouts, but uses a versioning scheme to
              // ensure stale timeouts are no-ops.
              timeout.start
                .bracket(_ => F.unit) { fiber =>
                  // note the this is in a `release` action, and therefore uninterruptible
                  currentTimeout.modify {
                    case st @ (cancelInFlightTimeout, streamTerminated) =>
                      if (streamTerminated)
                        // the stream finaliser will cancel the in flight
                        // timeout, we need to cancel the timeout we have
                        // just started
                        st -> fiber.cancel
                      else
                        // The stream finaliser hasn't run, so we cancel
                        // the in flight timeout and store the finaliser for
                        // the timeout we have just started
                        (fiber.cancel, streamTerminated) -> cancelInFlightTimeout
                  }.flatten
                }
            }

          def producer =
            this.chunks.map(_.asRight.some).through(q.enqueue).onFinalize(q.enqueue1(None))

          def emitNonEmpty(c: Chunk.Queue[O]): Stream[F2, Chunk[O]] =
            if (c.size > 0) Stream.emit(c.toChunk)
            else Stream.empty

          def resize(c: Chunk[O], s: Stream[F2, Chunk[O]]): (Stream[F2, Chunk[O]], Chunk[O]) =
            if (c.size < n) s -> c
            else {
              val (unit, rest) = c.splitAt(n)
              resize(rest, s ++ Stream.emit(unit))
            }

          def go(acc: Chunk.Queue[O], currentTimeout: Token): Stream[F2, Chunk[O]] =
            Stream.eval(q.dequeue1).flatMap {
              case None => emitNonEmpty(acc)
              case Some(e) =>
                e match {
                  case Left(t) if t == currentTimeout =>
                    emitNonEmpty(acc) ++ startTimeout.flatMap { newTimeout =>
                      go(Chunk.Queue.empty, newTimeout)
                    }
                  case Left(_) => go(acc, currentTimeout)
                  case Right(c) if acc.size + c.size >= n =>
                    val newAcc = acc :+ c
                    // this is the same if in the resize function,
                    // short circuited to avoid needlessly converting newAcc.toChunk
                    if (newAcc.size < n)
                      Stream.empty ++ startTimeout.flatMap(newTimeout => go(newAcc, newTimeout))
                    else {
                      val (toEmit, rest) = resize(newAcc.toChunk, Stream.empty)
                      toEmit ++ startTimeout.flatMap { newTimeout =>
                        go(Chunk.Queue(rest), newTimeout)
                      }
                    }
                  case Right(c) =>
                    go(acc :+ c, currentTimeout)
                }
            }

          startTimeout
            .flatMap(t => go(Chunk.Queue.empty, t).concurrently(producer))
            .onFinalize {
              currentTimeout.modify {
                case (cancelInFlightTimeout, _) =>
                  (F.unit, true) -> cancelInFlightTimeout
              }.flatten
            }
      }

  /**
    * If `this` terminates with `Stream.raiseError(e)`, invoke `h(e)`.
    *
    * @example {{{
    * scala> Stream(1, 2, 3).append(Stream.raiseError[cats.effect.IO](new RuntimeException)).handleErrorWith(_ => Stream(0)).compile.toList.unsafeRunSync()
    * res0: List[Int] = List(1, 2, 3, 0)
    * }}}
    */
  def handleErrorWith[F2[x] >: F[x], O2 >: O](h: Throwable => Stream[F2, O2]): Stream[F2, O2] =
    new Stream(Pull.scope(underlying).handleErrorWith(e => h(e).underlying))

  /**
    * Emits the first element of this stream (if non-empty) and then halts.
    *
    * @example {{{
    * scala> Stream(1, 2, 3).head.toList
    * res0: List[Int] = List(1)
    * }}}
    */
  def head: Stream[F, O] = take(1)

  /**
    * Converts a discrete stream to a signal. Returns a single-element stream.
    *
    * Resulting signal is initially `initial`, and is updated with latest value
    * produced by `source`. If the source stream is empty, the resulting signal
    * will always be `initial`.
    */
  def hold[F2[x] >: F[x], O2 >: O](
      initial: O2
  )(implicit F: Concurrent[F2]): Stream[F2, Signal[F2, O2]] =
    Stream.eval(SignallingRef[F2, O2](initial)).flatMap { sig =>
      Stream(sig).concurrently(evalMap(sig.set))
    }

  /** Like [[hold]] but does not require an initial value, and hence all output elements are wrapped in `Some`. */
  def holdOption[F2[x] >: F[x]: Concurrent, O2 >: O]: Stream[F2, Signal[F2, Option[O2]]] =
    map(Some(_): Option[O2]).hold(None)

  /**
    * Like [[hold]] but returns a `Resource` rather than a single element stream.
    */
  def holdResource[F2[x] >: F[x], O2 >: O](
      initial: O2
  )(implicit F: Concurrent[F2]): Resource[F2, Signal[F2, O2]] =
    Stream
      .eval(SignallingRef[F2, O2](initial))
      .flatMap(sig => Stream(sig).concurrently(evalMap(sig.set)))
      .compile
      .resource
      .lastOrError

  /**
    *  Like [[holdResource]] but does not require an initial value,
    *  and hence all output elements are wrapped in `Some`.
    */
  def holdOptionResource[F2[x] >: F[x]: Concurrent, O2 >: O]: Resource[F2, Signal[F2, Option[O2]]] =
    map(Some(_): Option[O2]).holdResource(None)

  /**
    * Deterministically interleaves elements, starting on the left, terminating when the end of either branch is reached naturally.
    *
    * @example {{{
    * scala> Stream(1, 2, 3).interleave(Stream(4, 5, 6, 7)).toList
    * res0: List[Int] = List(1, 4, 2, 5, 3, 6)
    * }}}
    */
  def interleave[F2[x] >: F[x], O2 >: O](that: Stream[F2, O2]): Stream[F2, O2] =
    zip(that).flatMap { case (o1, o2) => Stream(o1, o2) }

  /**
    * Deterministically interleaves elements, starting on the left, terminating when the ends of both branches are reached naturally.
    *
    * @example {{{
    * scala> Stream(1, 2, 3).interleaveAll(Stream(4, 5, 6, 7)).toList
    * res0: List[Int] = List(1, 4, 2, 5, 3, 6, 7)
    * }}}
    */
  def interleaveAll[F2[x] >: F[x], O2 >: O](that: Stream[F2, O2]): Stream[F2, O2] =
    map(Some(_): Option[O2])
      .zipAll(that.map(Some(_): Option[O2]))(None, None)
      .flatMap {
        case (o1Opt, o2Opt) =>
          Stream(o1Opt.toSeq: _*) ++ Stream(o2Opt.toSeq: _*)
      }

  /**
    * Interrupts this stream after the specified duration has passed.
    */
  def interruptAfter[F2[x] >: F[x]: Concurrent: Timer](duration: FiniteDuration): Stream[F2, O] =
    interruptWhen[F2](Stream.sleep_[F2](duration) ++ Stream(true))

  /**
    * Let through the `s2` branch as long as the `s1` branch is `false`,
    * listening asynchronously for the left branch to become `true`.
    * This halts as soon as either branch halts.
    *
    * Consider using the overload that takes a `Signal`, `Deferred` or `F[Either[Throwable, Unit]]`.
    */
  def interruptWhen[F2[x] >: F[x]](
      haltWhenTrue: Stream[F2, Boolean]
  )(implicit F2: Concurrent[F2]): Stream[F2, O] =
    Stream.eval(Deferred[F2, Unit]).flatMap { interruptL =>
      Stream.eval(Deferred[F2, Either[Throwable, Unit]]).flatMap { doneR =>
        Stream.eval(Deferred[F2, Unit]).flatMap { interruptR =>
          def runR =
            F2.guaranteeCase(
              haltWhenTrue
                .takeWhile(!_)
                .interruptWhen(interruptR.get.attempt)
                .compile
                .drain
            ) { c =>
              val r = c match {
                case ExitCase.Completed => Right(())
                case ExitCase.Error(t)  => Left(t)
                case ExitCase.Canceled  => Right(())
              }
              doneR.complete(r) >>
                interruptL.complete(())
            }

          Stream.bracket(F2.start(runR))(_ =>
            interruptR.complete(()) >>
              doneR.get.flatMap(F2.fromEither)
          ) >> this.interruptWhen(interruptL.get.attempt)
        }
      }
    }

  /** Alias for `interruptWhen(haltWhenTrue.get)`. */
  def interruptWhen[F2[x] >: F[x]: Concurrent](
      haltWhenTrue: Deferred[F2, Either[Throwable, Unit]]
  ): Stream[F2, O] =
    interruptWhen(haltWhenTrue.get)

  /** Alias for `interruptWhen(haltWhenTrue.discrete)`. */
  def interruptWhen[F2[x] >: F[x]: Concurrent](haltWhenTrue: Signal[F2, Boolean]): Stream[F2, O] =
    interruptWhen(haltWhenTrue.discrete)

  /**
    * Interrupts the stream, when `haltOnSignal` finishes its evaluation.
    */
  def interruptWhen[F2[x] >: F[x]](
      haltOnSignal: F2[Either[Throwable, Unit]]
  )(implicit F2: Concurrent[F2]): Stream[F2, O] =
    Stream
      .getScope[F2]
      .flatMap(scope => Stream.supervise(haltOnSignal.flatMap(scope.interrupt)) >> this)
      .interruptScope

  /**
    * Creates a scope that may be interrupted by calling scope#interrupt.
    */
  def interruptScope[F2[x] >: F[x]: Concurrent]: Stream[F2, O] =
    new Stream(Pull.interruptScope(underlying: Pull[F2, O, Unit]))

  /**
    * Emits the specified separator between every pair of elements in the source stream.
    *
    * @example {{{
    * scala> Stream(1, 2, 3, 4, 5).intersperse(0).toList
    * res0: List[Int] = List(1, 0, 2, 0, 3, 0, 4, 0, 5)
    * }}}
    */
  def intersperse[O2 >: O](separator: O2): Stream[F, O2] =
    this.pull.echo1.flatMap {
      case None => Pull.done
      case Some(s) =>
        s.repeatPull {
          _.uncons.flatMap {
            case None => Pull.pure(None)
            case Some((hd, tl)) =>
              val interspersed = {
                val bldr = Vector.newBuilder[O2]
                bldr.sizeHint(hd.size * 2)
                hd.foreach { o =>
                  bldr += separator
                  bldr += o
                }
                Chunk.vector(bldr.result)
              }
              Pull.output(interspersed) >> Pull.pure(Some(tl))
          }
        }.pull
          .echo
    }.stream

  /**
    * Returns the last element of this stream, if non-empty.
    *
    * @example {{{
    * scala> Stream(1, 2, 3).last.toList
    * res0: List[Option[Int]] = List(Some(3))
    * }}}
    */
  def last: Stream[F, Option[O]] =
    this.pull.last.flatMap(Pull.output1).stream

  /**
    * Returns the last element of this stream, if non-empty, otherwise the supplied `fallback` value.
    *
    * @example {{{
    * scala> Stream(1, 2, 3).lastOr(0).toList
    * res0: List[Int] = List(3)
    * scala> Stream.empty.lastOr(0).toList
    * res1: List[Int] = List(0)
    * }}}
    */
  def lastOr[O2 >: O](fallback: => O2): Stream[F, O2] =
    this.pull.last.flatMap {
      case Some(o) => Pull.output1(o)
      case None    => Pull.output1(fallback)
    }.stream

  /**
    * Writes this stream of strings to the supplied `PrintStream`, emitting a unit
    * for each line that was written.
    *
    * Note: printing to the `PrintStream` is performed *synchronously*.
    * Use `linesAsync(out, blocker)` if synchronous writes are a concern.
    */
  def lines[F2[x] >: F[x]](
      out: PrintStream
  )(implicit F: Sync[F2], ev: O <:< String): Stream[F2, Unit] = {
    val _ = ev
    val src = this.asInstanceOf[Stream[F2, String]]
    src.evalMap(str => F.delay(out.println(str)))
  }

  /**
    * Writes this stream of strings to the supplied `PrintStream`, emitting a unit
    * for each line that was written.
    *
    * Note: printing to the `PrintStream` is performed on the supplied blocking execution context.
    */
  def linesAsync[F2[x] >: F[x]](
      out: PrintStream,
      blocker: Blocker
  )(implicit F: Sync[F2], cs: ContextShift[F2], ev: O <:< String): Stream[F2, Unit] = {
    val _ = ev
    val src = this.asInstanceOf[Stream[F2, String]]
    src.evalMap(str => blocker.delay(out.println(str)))
  }

  /**
    * Applies the specified pure function to each input and emits the result.
    *
    * @example {{{
    * scala> Stream("Hello", "World!").map(_.size).toList
    * res0: List[Int] = List(5, 6)
    * }}}
    */
  def map[O2](f: O => O2): Stream[F, O2] =
    this.pull.echo.mapOutput(f).streamNoScope

  /**
    * Maps a running total according to `S` and the input with the function `f`.
    *
    * @example {{{
    * scala> Stream("Hello", "World").mapAccumulate(0)((l, s) => (l + s.length, s.head)).toVector
    * res0: Vector[(Int, Char)] = Vector((5,H), (10,W))
    * }}}
    */
  def mapAccumulate[S, O2](init: S)(f: (S, O) => (S, O2)): Stream[F, (S, O2)] = {
    val f2 = (s: S, o: O) => {
      val (newS, newO) = f(s, o)
      (newS, (newS, newO))
    }
    this.scanChunks(init)((acc, c) => c.mapAccumulate(acc)(f2))
  }

  /**
    * Alias for [[parEvalMap]].
    */
  def mapAsync[F2[x] >: F[x]: Concurrent, O2](maxConcurrent: Int)(f: O => F2[O2]): Stream[F2, O2] =
    parEvalMap[F2, O2](maxConcurrent)(f)

  /**
    * Alias for [[parEvalMapUnordered]].
    */
  def mapAsyncUnordered[F2[x] >: F[x]: Concurrent, O2](
      maxConcurrent: Int
  )(f: O => F2[O2]): Stream[F2, O2] =
    map(o => Stream.eval(f(o))).parJoin(maxConcurrent)

  /**
    * Applies the specified pure function to each chunk in this stream.
    *
    * @example {{{
    * scala> Stream(1, 2, 3).append(Stream(4, 5, 6)).mapChunks { c => val ints = c.toInts; for (i <- 0 until ints.values.size) ints.values(i) = 0; ints }.toList
    * res0: List[Int] = List(0, 0, 0, 0, 0, 0)
    * }}}
    */
  def mapChunks[O2](f: Chunk[O] => Chunk[O2]): Stream[F, O2] =
    this.repeatPull {
      _.uncons.flatMap {
        case None           => Pull.pure(None)
        case Some((hd, tl)) => Pull.output(f(hd)).as(Some(tl))
      }
    }

  /**
    * Behaves like the identity function but halts the stream on an error and does not return the error.
    *
    * @example {{{
    * scala> (Stream(1,2,3) ++ Stream.raiseError[cats.effect.IO](new RuntimeException) ++ Stream(4, 5, 6)).mask.compile.toList.unsafeRunSync()
    * res0: List[Int] = List(1, 2, 3)
    * }}}
    */
  def mask: Stream[F, O] = this.handleErrorWith(_ => Stream.empty)

  /**
    * Like [[Stream.flatMap]] but interrupts the inner stream when new elements arrive in the outer stream.
    *
    * The implementation will try to preserve chunks like [[Stream.merge]].
    *
    * Finializers of each inner stream are guaranteed to run before the next inner stream starts.
    *
    * When the outer stream stops gracefully, the currently running inner stream will continue to run.
    *
    * When an inner stream terminates/interrupts, nothing happens until the next element arrives
    * in the outer stream(i.e the outer stream holds the stream open during this time or else the
    * stream terminates)
    *
    * When either the inner or outer stream fails, the entire stream fails and the finalizer of the
    * inner stream runs before the outer one.
    */
  def switchMap[F2[x] >: F[x], O2](
      f: O => Stream[F2, O2]
  )(implicit F2: Concurrent[F2]): Stream[F2, O2] =
    Stream.force(Semaphore[F2](1).flatMap { guard =>
<<<<<<< HEAD
      Ref.of[F2, Option[Deferred[F2, Unit]]](None).map {
        haltRef =>
          def runInner(o: O, halt: Deferred[F2, Unit]): Stream[F2, O2] =
            Stream.eval(guard.acquire) >> // guard inner to prevent parallel inner streams
              f(o).interruptWhen(halt.get.attempt) ++ Stream.exec(guard.release)

          this
            .evalMap { o =>
              Deferred[F2, Unit].flatMap { halt =>
                haltRef
                  .getAndSet(halt.some)
                  .flatMap {
                    case None       => F2.unit
                    case Some(last) => last.complete(()) // interrupt the previous one
                  }
                  .as(runInner(o, halt))
              }
=======
      Ref.of[F2, Option[Deferred[F2, Unit]]](None).map { haltRef =>
        def runInner(o: O, halt: Deferred[F2, Unit]): Stream[F2, O2] =
          Stream.eval(guard.acquire) >> // guard inner to prevent parallel inner streams
            f(o).interruptWhen(halt.get.attempt) ++ Stream.eval_(guard.release)

        this
          .evalMap { o =>
            Deferred[F2, Unit].flatMap { halt =>
              haltRef
                .getAndSet(halt.some)
                .flatMap {
                  case None       => F2.unit
                  case Some(last) => last.complete(()) // interrupt the previous one
                }
                .as(runInner(o, halt))
>>>>>>> 36601777
            }
          }
          .parJoin(2)
      }
    })

  /**
    * Interleaves the two inputs nondeterministically. The output stream
    * halts after BOTH `s1` and `s2` terminate normally, or in the event
    * of an uncaught failure on either `s1` or `s2`. Has the property that
    * `merge(Stream.empty, s) == s` and `merge(raiseError(e), s)` will
    * eventually terminate with `raiseError(e)`, possibly after emitting some
    * elements of `s` first.
    *
    * The implementation always tries to pull one chunk from each side
    * before waiting for it to be consumed by resulting stream.
    * As such, there may be up to two chunks (one from each stream)
    * waiting to be processed while the resulting stream
    * is processing elements.
    *
    * Also note that if either side produces empty chunk,
    * the processing on that side continues,
    * w/o downstream requiring to consume result.
    *
    * If either side does not emit anything (i.e. as result of drain) that side
    * will continue to run even when the resulting stream did not ask for more data.
    *
    * Note that even when this is equivalent to `Stream(this, that).parJoinUnbounded`,
    * this implementation is little more efficient
    *
    * @example {{{
    * scala> import scala.concurrent.duration._, cats.effect.{ContextShift, IO, Timer}
    * scala> implicit val cs: ContextShift[IO] = IO.contextShift(scala.concurrent.ExecutionContext.Implicits.global)
    * scala> implicit val timer: Timer[IO] = IO.timer(scala.concurrent.ExecutionContext.Implicits.global)
    * scala> val s1 = Stream.awakeEvery[IO](500.millis).scan(0)((acc, _) => acc + 1)
    * scala> val s = s1.merge(Stream.sleep_[IO](250.millis) ++ s1)
    * scala> s.take(6).compile.toVector.unsafeRunSync
    * res0: Vector[Int] = Vector(0, 0, 1, 1, 2, 2)
    * }}}
    */
  def merge[F2[x] >: F[x], O2 >: O](
      that: Stream[F2, O2]
  )(implicit F2: Concurrent[F2]): Stream[F2, O2] =
    Stream.eval {
      Deferred[F2, Unit].flatMap { interrupt =>
        Deferred[F2, Either[Throwable, Unit]].flatMap { resultL =>
          Deferred[F2, Either[Throwable, Unit]].flatMap { resultR =>
            Ref.of[F2, Boolean](false).flatMap { otherSideDone =>
              Queue.unbounded[F2, Option[Stream[F2, O2]]].map { resultQ =>
                def runStream(
                    s: Stream[F2, O2],
                    whenDone: Deferred[F2, Either[Throwable, Unit]]
                ): F2[Unit] =
                  Semaphore(1).flatMap {
                    guard => // guarantee we process only single chunk at any given time from any given side.
                      s.chunks
                        .evalMap { chunk =>
                          guard.acquire >>
                            resultQ.enqueue1(Some(Stream.chunk(chunk).onFinalize(guard.release)))
                        }
                        .interruptWhen(interrupt.get.attempt)
                        .compile
                        .drain
                        .attempt
                        .flatMap { r =>
                          whenDone.complete(r) >> { // signal completion of our side before we will signal interruption, to make sure our result is always available to others
                            if (r.isLeft)
                              interrupt.complete(()).attempt.void // we need to attempt interruption in case the interrupt was already completed.
                            else
                              otherSideDone
                                .modify(prev => (true, prev))
                                .flatMap { otherDone =>
                                  if (otherDone)
                                    resultQ
                                      .enqueue1(None) // complete only if other side is done too.
                                  else F2.unit
                                }
                          }
                        }
                  }

                def resultStream: Stream[F2, O2] =
                  resultQ.dequeue.unNoneTerminate.flatten
                    .interruptWhen(interrupt.get.attempt)

                Stream.bracket(
                  F2.start(runStream(this, resultL)) >>
                    F2.start(runStream(that, resultR))
                ) { _ =>
                  interrupt
                    .complete(())
                    .attempt >> // interrupt so the upstreams have chance to complete
                    resultL.get.flatMap { left =>
                      resultR.get.flatMap { right =>
                        F2.fromEither(CompositeFailure.fromResults(left, right))
                      }
                    }
                } >> resultStream
              }
            }
          }
        }
      }
    }.flatten

  /** Like `merge`, but halts as soon as _either_ branch halts. */
  def mergeHaltBoth[F2[x] >: F[x]: Concurrent, O2 >: O](that: Stream[F2, O2]): Stream[F2, O2] =
    noneTerminate.merge(that.noneTerminate).unNoneTerminate

  /** Like `merge`, but halts as soon as the `s1` branch halts.
    *
    * Note: it is *not* guaranteed that the last element of the stream will come from `s1`.
    */
  def mergeHaltL[F2[x] >: F[x]: Concurrent, O2 >: O](that: Stream[F2, O2]): Stream[F2, O2] =
    noneTerminate.merge(that.map(Some(_))).unNoneTerminate

  /** Like `merge`, but halts as soon as the `s2` branch halts.
    *
    * Note: it is *not* guaranteed that the last element of the stream will come from `s2`.
    */
  def mergeHaltR[F2[x] >: F[x]: Concurrent, O2 >: O](that: Stream[F2, O2]): Stream[F2, O2] =
    that.mergeHaltL(this)

  /**
    * Emits each output wrapped in a `Some` and emits a `None` at the end of the stream.
    *
    * `s.noneTerminate.unNoneTerminate == s`
    *
    * @example {{{
    * scala> Stream(1,2,3).noneTerminate.toList
    * res0: List[Option[Int]] = List(Some(1), Some(2), Some(3), None)
    * }}}
    */
  def noneTerminate: Stream[F, Option[O]] = map(Some(_)) ++ Stream.emit(None)

  /**
    * Run `s2` after `this`, regardless of errors during `this`, then reraise any errors encountered during `this`.
    *
    * Note: this should *not* be used for resource cleanup! Use `bracket` or `onFinalize` instead.
    *
    * @example {{{
    * scala> Stream(1, 2, 3).onComplete(Stream(4, 5)).toList
    * res0: List[Int] = List(1, 2, 3, 4, 5)
    * }}}
    */
  def onComplete[F2[x] >: F[x], O2 >: O](s2: => Stream[F2, O2]): Stream[F2, O2] =
    handleErrorWith(e => s2 ++ new Stream(Pull.fail(e))) ++ s2

  /**
    * Runs the supplied effectful action at the end of this stream, regardless of how the stream terminates.
    */
  def onFinalize[F2[x] >: F[x]](f: F2[Unit])(implicit F2: Applicative[F2]): Stream[F2, O] =
    Stream.bracket(F2.unit)(_ => f) >> this

  /**
    * Like [[onFinalize]] but does not introduce a scope, allowing finalization to occur after
    * subsequent appends or other scope-preserving transformations.
    *
    * Scopes can be manually introduced via [[scope]] if desired.
    *
    * Example use case: `a.concurrently(b).onFinalizeWeak(f).compile.resource.use(g)`
    * In this example, use of `onFinalize` would result in `b` shutting down before
    * `g` is run, because `onFinalize` creates a scope, whose lifetime is extended
    * over the compiled resource. By using `onFinalizeWeak` instead, `f` is attached
    * to the scope governing `concurrently`.
    */
  def onFinalizeWeak[F2[x] >: F[x]](f: F2[Unit])(implicit F2: Applicative[F2]): Stream[F2, O] =
    onFinalizeCaseWeak(_ => f)

  /**
    * Like [[onFinalize]] but provides the reason for finalization as an `ExitCase[Throwable]`.
    */
  def onFinalizeCase[F2[x] >: F[x]](
      f: ExitCase[Throwable] => F2[Unit]
  )(implicit F2: Applicative[F2]): Stream[F2, O] =
    Stream.bracketCase(F2.unit)((_, ec) => f(ec)) >> this

  /**
    * Like [[onFinalizeCase]] but does not introduce a scope, allowing finalization to occur after
    * subsequent appends or other scope-preserving transformations.
    *
    * Scopes can be manually introduced via [[scope]] if desired.
    *
    * See [[onFinalizeWeak]] for more details on semantics.
    */
  def onFinalizeCaseWeak[F2[x] >: F[x]](
      f: ExitCase[Throwable] => F2[Unit]
  )(implicit F2: Applicative[F2]): Stream[F2, O] =
    new Stream(Pull.acquire[F2, Unit](F2.unit, (_, ec) => f(ec)).flatMap(_ => underlying))

  /**
    * Like [[Stream#evalMap]], but will evaluate effects in parallel, emitting the results
    * downstream in the same order as the input stream. The number of concurrent effects
    * is limited by the `maxConcurrent` parameter.
    *
    * See [[Stream#parEvalMapUnordered]] if there is no requirement to retain the order of
    * the original stream.
    *
    * @example {{{
    * scala> import cats.effect.{ContextShift, IO}
    * scala> implicit val cs: ContextShift[IO] = IO.contextShift(scala.concurrent.ExecutionContext.Implicits.global)
    * scala> Stream(1,2,3,4).covary[IO].parEvalMap(2)(i => IO(println(i))).compile.drain.unsafeRunSync
    * res0: Unit = ()
    * }}}
    */
  def parEvalMap[F2[x] >: F[x]: Concurrent, O2](
      maxConcurrent: Int
  )(f: O => F2[O2]): Stream[F2, O2] =
    Stream.eval(Queue.bounded[F2, Option[F2[Either[Throwable, O2]]]](maxConcurrent)).flatMap {
      queue =>
        Stream.eval(Deferred[F2, Unit]).flatMap { dequeueDone =>
          queue.dequeue.unNoneTerminate
            .evalMap(identity)
            .rethrow
            .onFinalize(dequeueDone.complete(()))
            .concurrently {
              evalMap { o =>
                Deferred[F2, Either[Throwable, O2]].flatMap { value =>
                  val enqueue =
                    queue.enqueue1(Some(value.get)).as {
                      Stream.eval(f(o).attempt).evalMap(value.complete)
                    }

                  Concurrent[F2].race(dequeueDone.get, enqueue).map {
                    case Left(())      => Stream.empty
                    case Right(stream) => stream
                  }
                }
              }.parJoin(maxConcurrent)
                .onFinalize(Concurrent[F2].race(dequeueDone.get, queue.enqueue1(None)).void)
            }
        }
    }

  /**
    * Like [[Stream#evalMap]], but will evaluate effects in parallel, emitting the results
    * downstream. The number of concurrent effects is limited by the `maxConcurrent` parameter.
    *
    * See [[Stream#parEvalMap]] if retaining the original order of the stream is required.
    *
    * @example {{{
    * scala> import cats.effect.{ContextShift, IO}
    * scala> implicit val cs: ContextShift[IO] = IO.contextShift(scala.concurrent.ExecutionContext.Implicits.global)
    * scala> Stream(1,2,3,4).covary[IO].parEvalMapUnordered(2)(i => IO(println(i))).compile.drain.unsafeRunSync
    * res0: Unit = ()
    * }}}
    */
  def parEvalMapUnordered[F2[x] >: F[x]: Concurrent, O2](
      maxConcurrent: Int
  )(f: O => F2[O2]): Stream[F2, O2] =
    map(o => Stream.eval(f(o))).parJoin(maxConcurrent)

  /**
    * Concurrent zip.
    *
    * It combines elements pairwise and in order like `zip`, but
    * instead of pulling from the left stream and then from the right
    * stream, it evaluates both pulls concurrently.
    * The resulting stream terminates when either stream terminates.
    *
    * The concurrency is bounded following a model of successive
    * races: both sides start evaluation of a single element
    * concurrently, and whichever finishes first waits for the other
    * to catch up and the resulting pair to be emitted, at which point
    * the process repeats. This means that no branch is allowed to get
    * ahead by more than one element.
    *
    * Notes:
    * - Effects within each stream are executed in order, they are
    *   only concurrent with respect to each other.
    * - The output of `parZip` is guaranteed to be the same as `zip`,
    *   although the order in which effects are executed differs.
    */
  def parZip[F2[x] >: F[x]: Concurrent, O2](that: Stream[F2, O2]): Stream[F2, (O, O2)] =
    Stream.parZip(this, that)

  /**
    * Like `parZip`, but combines elements pairwise with a function instead
    * of tupling them.
    */
  def parZipWith[F2[x] >: F[x]: Concurrent, O2 >: O, O3, O4](
      that: Stream[F2, O3]
  )(f: (O2, O3) => O4): Stream[F2, O4] =
    this.parZip(that).map(f.tupled)

  /** Pause this stream when `pauseWhenTrue` emits `true`, resuming when `false` is emitted. */
  def pauseWhen[F2[x] >: F[x]](
      pauseWhenTrue: Stream[F2, Boolean]
  )(implicit F2: Concurrent[F2]): Stream[F2, O] =
    pauseWhenTrue.noneTerminate.hold(Some(false)).flatMap { pauseSignal =>
      def pauseIfNeeded: F2[Unit] =
        pauseSignal.get.flatMap {
          case Some(false) => F2.pure(())
          case _           => pauseSignal.discrete.dropWhile(_.getOrElse(true)).take(1).compile.drain
        }

      chunks
        .flatMap { chunk =>
          Stream.eval(pauseIfNeeded) >>
            Stream.chunk(chunk)
        }
        .interruptWhen(pauseSignal.discrete.map(_.isEmpty))
    }

  /** Alias for `pauseWhen(pauseWhenTrue.discrete)`. */
  def pauseWhen[F2[x] >: F[x]: Concurrent](pauseWhenTrue: Signal[F2, Boolean]): Stream[F2, O] =
    pauseWhen(pauseWhenTrue.discrete)

  /** Alias for `prefetchN(1)`. */
  def prefetch[F2[x] >: F[x]: Concurrent]: Stream[F2, O] = prefetchN[F2](1)

  /**
    * Behaves like `identity`, but starts fetches up to `n` chunks in parallel with downstream
    * consumption, enabling processing on either side of the `prefetchN` to run in parallel.
    */
  def prefetchN[F2[x] >: F[x]: Concurrent](n: Int): Stream[F2, O] =
    Stream.eval(Queue.bounded[F2, Option[Chunk[O]]](n)).flatMap { queue =>
      queue.dequeue.unNoneTerminate
        .flatMap(Stream.chunk(_))
        .concurrently(chunks.noneTerminate.covary[F2].through(queue.enqueue))
    }

  /**
    * Rechunks the stream such that output chunks are within `[inputChunk.size * minFactor, inputChunk.size * maxFactor]`.
    * The pseudo random generator is deterministic based on the supplied seed.
    */
  def rechunkRandomlyWithSeed[F2[x] >: F[x]](minFactor: Double, maxFactor: Double)(
      seed: Long
  ): Stream[F2, O] =
    Stream.suspend {
      assert(maxFactor >= minFactor, "maxFactor should be greater or equal to minFactor")
      val random = new scala.util.Random(seed)
      def factor: Double = Math.abs(random.nextInt()) % (maxFactor - minFactor) + minFactor

      def go(acc: Chunk.Queue[O], size: Option[Int], s: Stream[F2, Chunk[O]]): Pull[F2, O, Unit] = {
        def nextSize(chunk: Chunk[O]): Pull[F2, INothing, Int] =
          size match {
            case Some(size) => Pull.pure(size)
            case None       => Pull.pure((factor * chunk.size).toInt)
          }

        s.pull.uncons1.flatMap {
          case Some((hd, tl)) =>
            nextSize(hd).flatMap { size =>
              if (acc.size < size) go(acc :+ hd, size.some, tl)
              else if (acc.size == size)
                Pull.output(acc.toChunk) >> go(Chunk.Queue(hd), size.some, tl)
              else {
                val (out, rem) = acc.toChunk.splitAt(size - 1)
                Pull.output(out) >> go(Chunk.Queue(rem, hd), None, tl)
              }
            }
          case None =>
            Pull.output(acc.toChunk)
        }
      }

      go(Chunk.Queue.empty, None, chunks).stream
    }

  /**
    * Rechunks the stream such that output chunks are within [inputChunk.size * minFactor, inputChunk.size * maxFactor].
    */
  def rechunkRandomly[F2[x] >: F[x]: Sync](
      minFactor: Double = 0.1,
      maxFactor: Double = 2.0
  ): Stream[F2, O] =
    Stream.suspend(this.rechunkRandomlyWithSeed[F2](minFactor, maxFactor)(System.nanoTime()))

  /** Alias for [[fold1]]. */
  def reduce[O2 >: O](f: (O2, O2) => O2): Stream[F, O2] = fold1(f)

  /**
    * Reduces this stream with the Semigroup for `O`.
    *
    * @example {{{
    * scala> import cats.implicits._
    * scala> Stream("The", "quick", "brown", "fox").intersperse(" ").reduceSemigroup.toList
    * res0: List[String] = List(The quick brown fox)
    * }}}
    */
  def reduceSemigroup[O2 >: O](implicit S: Semigroup[O2]): Stream[F, O2] =
    reduce[O2](S.combine(_, _))

  /**
    * Repartitions the input with the function `f`. On each step `f` is applied
    * to the input and all elements but the last of the resulting sequence
    * are emitted. The last element is then appended to the next input using the
    * Semigroup `S`.
    *
    * @example {{{
    * scala> import cats.implicits._
    * scala> Stream("Hel", "l", "o Wor", "ld").repartition(s => Chunk.array(s.split(" "))).toList
    * res0: List[String] = List(Hello, World)
    * }}}
    */
  def repartition[O2 >: O](f: O2 => Chunk[O2])(implicit S: Semigroup[O2]): Stream[F, O2] =
    this.pull
      .scanChunks(Option.empty[O2]) { (carry, chunk) =>
        val (out, (_, c2)) = chunk
          .scanLeftCarry((Chunk.empty[O2], carry)) {
            case ((_, carry), o) =>
              val o2: O2 = carry.fold(o: O2)(S.combine(_, o))
              val partitions: Chunk[O2] = f(o2)
              if (partitions.isEmpty) partitions -> None
              else if (partitions.size == 1) Chunk.empty -> partitions.last
              else
                partitions.take(partitions.size - 1) -> partitions.last
          }
        (c2, out.flatMap { case (o, _) => o })
      }
      .flatMap {
        case Some(carry) => Pull.output1(carry)
        case None        => Pull.done
      }
      .stream

  /**
    * Repeat this stream an infinite number of times.
    *
    * `s.repeat == s ++ s ++ s ++ ...`
    *
    * @example {{{
    * scala> Stream(1,2,3).repeat.take(8).toList
    * res0: List[Int] = List(1, 2, 3, 1, 2, 3, 1, 2)
    * }}}
    */
  def repeat: Stream[F, O] =
    this ++ repeat

  /**
    * Repeat this stream a given number of times.
    *
    * `s.repeatN(n) == s ++ s ++ s ++ ... (n times)`
    *
    * @example {{{
    * scala> Stream(1,2,3).repeatN(3).take(100).toList
    * res0: List[Int] = List(1, 2, 3, 1, 2, 3, 1, 2, 3)
    * }}}
    */
  def repeatN(n: Long): Stream[F, O] = {
    require(n > 0, "n must be > 0") // same behaviour as sliding
    if (n > 1) this ++ repeatN(n - 1)
    else this
  }

  /**
    * Converts a `Stream[F,Either[Throwable,O]]` to a `Stream[F,O]`, which emits right values and fails upon the first `Left(t)`.
    * Preserves chunkiness.
    *
    * @example {{{
    * scala> Stream(Right(1), Right(2), Left(new RuntimeException), Right(3)).rethrow[cats.effect.IO, Int].handleErrorWith(_ => Stream(-1)).compile.toList.unsafeRunSync
    * res0: List[Int] = List(-1)
    * }}}
    */
  def rethrow[F2[x] >: F[x], O2](implicit
      ev: O <:< Either[Throwable, O2],
      rt: RaiseThrowable[F2]
  ): Stream[F2, O2] = {
    val _ = ev // Convince scalac that ev is used
    this.asInstanceOf[Stream[F, Either[Throwable, O2]]].chunks.flatMap { c =>
      val firstError = c.collectFirst { case Left(err) => err }
      firstError match {
        case None    => Stream.chunk(c.collect { case Right(i) => i })
        case Some(h) => Stream.raiseError[F2](h)
      }
    }
  }

  /**
    * Left fold which outputs all intermediate results.
    *
    * @example {{{
    * scala> Stream(1,2,3,4).scan(0)(_ + _).toList
    * res0: List[Int] = List(0, 1, 3, 6, 10)
    * }}}
    *
    * More generally:
    *   `Stream().scan(z)(f) == Stream(z)`
    *   `Stream(x1).scan(z)(f) == Stream(z, f(z,x1))`
    *   `Stream(x1,x2).scan(z)(f) == Stream(z, f(z,x1), f(f(z,x1),x2))`
    *   etc
    */
  def scan[O2](z: O2)(f: (O2, O) => O2): Stream[F, O2] =
    (Pull.output1(z) >> scan_(z)(f)).stream

  private def scan_[O2](z: O2)(f: (O2, O) => O2): Pull[F, O2, Unit] =
    this.pull.uncons.flatMap {
      case None => Pull.done
      case Some((hd, tl)) =>
        val (out, carry) = hd.scanLeftCarry(z)(f)
        Pull.output(out) >> tl.scan_(carry)(f)
    }

  /**
    * Like `[[scan]]`, but uses the first element of the stream as the seed.
    *
    * @example {{{
    * scala> Stream(1,2,3,4).scan1(_ + _).toList
    * res0: List[Int] = List(1, 3, 6, 10)
    * }}}
    */
  def scan1[O2 >: O](f: (O2, O2) => O2): Stream[F, O2] =
    this.pull.uncons1.flatMap {
      case None           => Pull.done
      case Some((hd, tl)) => Pull.output1(hd) >> tl.scan_(hd: O2)(f)
    }.stream

  /**
    * Like `scan` but `f` is applied to each chunk of the source stream.
    * The resulting chunk is emitted and the result of the chunk is used in the
    * next invocation of `f`.
    *
    * Many stateful pipes can be implemented efficiently (i.e., supporting fusion) with this method.
    */
  def scanChunks[S, O2 >: O, O3](init: S)(f: (S, Chunk[O2]) => (S, Chunk[O3])): Stream[F, O3] =
    scanChunksOpt(init)(s => Some(c => f(s, c)))

  /**
    * More general version of `scanChunks` where the current state (i.e., `S`) can be inspected
    * to determine if another chunk should be pulled or if the stream should terminate.
    * Termination is signaled by returning `None` from `f`. Otherwise, a function which consumes
    * the next chunk is returned wrapped in `Some`.
    *
    * @example {{{
    * scala> def take[F[_],O](s: Stream[F,O], n: Int): Stream[F,O] =
    *      |   s.scanChunksOpt(n) { n => if (n <= 0) None else Some((c: Chunk[O]) => if (c.size < n) (n - c.size, c) else (0, c.take(n))) }
    * scala> take(Stream.range(0,100), 5).toList
    * res0: List[Int] = List(0, 1, 2, 3, 4)
    * }}}
    */
  def scanChunksOpt[S, O2 >: O, O3](
      init: S
  )(f: S => Option[Chunk[O2] => (S, Chunk[O3])]): Stream[F, O3] =
    this.pull.scanChunksOpt(init)(f).void.stream

  /**
    * Alias for `map(f).scanMonoid`.
    *
    * @example {{{
    * scala> import cats.implicits._
    * scala> Stream("a", "aa", "aaa", "aaaa").scanMap(_.length).toList
    * res0: List[Int] = List(0, 1, 3, 6, 10)
    * }}}
    */
  def scanMap[O2](f: O => O2)(implicit O2: Monoid[O2]): Stream[F, O2] =
    scan(O2.empty)((acc, el) => acc |+| f(el))

  /**
    * Folds this stream with the monoid for `O` while emitting all intermediate results.
    *
    * @example {{{
    * scala> import cats.implicits._
    * scala> Stream(1, 2, 3, 4).scanMonoid.toList
    * res0: List[Int] = List(0, 1, 3, 6, 10)
    * }}}
    */
  def scanMonoid[O2 >: O](implicit O: Monoid[O2]): Stream[F, O2] =
    scan(O.empty)(O.combine)

  /**
    * Introduces an explicit scope.
    *
    * Scopes are normally introduced automatically, when using `bracket` or similar
    * operations that acquire resources and run finalizers. Manual scope introduction
    * is useful when using [[onFinalizeWeak]]/[[onFinalizeCaseWeak]], where no scope
    * is introduced.
    */
  def scope: Stream[F, O] =
    new Stream(Pull.scope(underlying))

  /**
    * Writes this stream to the supplied `PrintStream`, converting each element to a `String` via `Show`,
    * emitting a unit for each line written.
    *
    * Note: printing to the `PrintStream` is performed *synchronously*.
    * Use `showLinesAsync(out, blocker)` if synchronous writes are a concern.
    */
  def showLines[F2[x] >: F[x], O2 >: O](
      out: PrintStream
  )(implicit F: Sync[F2], showO: Show[O2]): Stream[F2, Unit] =
    covaryAll[F2, O2].map(_.show).lines(out)

  /**
    * Writes this stream to the supplied `PrintStream`, converting each element to a `String` via `Show`,
    * emitting a unit for each line written.
    *
    * Note: printing to the `PrintStream` is performed on the supplied blocking execution context.
    */
  def showLinesAsync[F2[x] >: F[x]: Sync: ContextShift, O2 >: O: Show](
      out: PrintStream,
      blocker: Blocker
  ): Stream[F2, Unit] =
    covaryAll[F2, O2].map(_.show).linesAsync(out, blocker)

  /**
    * Writes this stream to standard out, converting each element to a `String` via `Show`,
    * emitting a unit for each line written.
    *
    * Note: printing to standard out is performed *synchronously*.
    * Use `showLinesStdOutAsync(blockingEc)` if synchronous writes are a concern.
    */
  def showLinesStdOut[F2[x] >: F[x], O2 >: O](implicit
      F: Sync[F2],
      showO: Show[O2]
  ): Stream[F2, Unit] =
    showLines[F2, O2](Console.out)

  /**
    * Writes this stream to standard out, converting each element to a `String` via `Show`,
    * emitting a unit for each line written.
    *
    * Note: printing to the `PrintStream` is performed on the supplied blocking execution context.
    */
  def showLinesStdOutAsync[F2[x] >: F[x]: Sync: ContextShift, O2 >: O: Show](
      blocker: Blocker
  ): Stream[F2, Unit] =
    showLinesAsync[F2, O2](Console.out, blocker)

  /**
    * Groups inputs in fixed size chunks by passing a "sliding window"
    * of size `n` over them. If the input contains less than or equal to
    * `n` elements, only one chunk of this size will be emitted.
    *
    * @example {{{
    * scala> Stream(1, 2, 3, 4).sliding(2).toList
    * res0: List[scala.collection.immutable.Queue[Int]] = List(Queue(1, 2), Queue(2, 3), Queue(3, 4))
    * }}}
    * @throws scala.IllegalArgumentException if `n` <= 0
    */
  def sliding(n: Int): Stream[F, collection.immutable.Queue[O]] = {
    require(n > 0, "n must be > 0")
    def go(
        window: collection.immutable.Queue[O],
        s: Stream[F, O]
    ): Pull[F, collection.immutable.Queue[O], Unit] =
      s.pull.uncons.flatMap {
        case None => Pull.done
        case Some((hd, tl)) =>
          val (out, carry) = hd.scanLeftCarry(window)((w, i) => w.dequeue._2.enqueue(i))
          Pull.output(out) >> go(carry, tl)
      }
    this.pull
      .unconsN(n, true)
      .flatMap {
        case None => Pull.done
        case Some((hd, tl)) =>
          val window = hd.foldLeft(collection.immutable.Queue.empty[O])(_.enqueue(_))
          Pull.output1(window) >> go(window, tl)
      }
      .stream
  }

  /**
    * Starts this stream and cancels it as finalization of the returned stream.
    */
  def spawn[F2[x] >: F[x]: Concurrent]: Stream[F2, Fiber[F2, Unit]] =
    Stream.supervise(this.covary[F2].compile.drain)

  /**
    * Breaks the input into chunks where the delimiter matches the predicate.
    * The delimiter does not appear in the output. Two adjacent delimiters in the
    * input result in an empty chunk in the output.
    *
    * @example {{{
    * scala> Stream.range(0, 10).split(_ % 4 == 0).toList
    * res0: List[Chunk[Int]] = List(empty, Chunk(1, 2, 3), Chunk(5, 6, 7), Chunk(9))
    * }}}
    */
  def split(f: O => Boolean): Stream[F, Chunk[O]] = {
    def go(buffer: Chunk.Queue[O], s: Stream[F, O]): Pull[F, Chunk[O], Unit] =
      s.pull.uncons.flatMap {
        case Some((hd, tl)) =>
          hd.indexWhere(f) match {
            case None => go(buffer :+ hd, tl)
            case Some(idx) =>
              val pfx = hd.take(idx)
              val b2 = buffer :+ pfx
              Pull.output1(b2.toChunk) >> go(Chunk.Queue.empty, tl.cons(hd.drop(idx + 1)))
          }
        case None =>
          if (buffer.nonEmpty) Pull.output1(buffer.toChunk)
          else Pull.done
      }
    go(Chunk.Queue.empty, this).stream
  }

  /**
    * Emits all elements of the input except the first one.
    *
    * @example {{{
    * scala> Stream(1,2,3).tail.toList
    * res0: List[Int] = List(2, 3)
    * }}}
    */
  def tail: Stream[F, O] = drop(1)

  /**
    * Emits the first `n` elements of this stream.
    *
    * @example {{{
    * scala> Stream.range(0,1000).take(5).toList
    * res0: List[Int] = List(0, 1, 2, 3, 4)
    * }}}
    */
  def take(n: Long): Stream[F, O] = this.pull.take(n).void.stream

  /**
    * Emits the last `n` elements of the input.
    *
    * @example {{{
    * scala> Stream.range(0,1000).takeRight(5).toList
    * res0: List[Int] = List(995, 996, 997, 998, 999)
    * }}}
    */
  def takeRight(n: Int): Stream[F, O] =
    this.pull
      .takeRight(n)
      .flatMap(cq =>
        cq.chunks.foldLeft(Pull.done: Pull[F, O, Unit])((acc, c) => acc >> Pull.output(c))
      )
      .stream

  /**
    * Like [[takeWhile]], but emits the first value which tests false.
    *
    * @example {{{
    * scala> Stream.range(0,1000).takeThrough(_ != 5).toList
    * res0: List[Int] = List(0, 1, 2, 3, 4, 5)
    * }}}
    */
  def takeThrough(p: O => Boolean): Stream[F, O] =
    this.pull.takeThrough(p).void.stream

  /**
    * Emits the longest prefix of the input for which all elements test true according to `f`.
    *
    * @example {{{
    * scala> Stream.range(0,1000).takeWhile(_ != 5).toList
    * res0: List[Int] = List(0, 1, 2, 3, 4)
    * }}}
    */
  def takeWhile(p: O => Boolean, takeFailure: Boolean = false): Stream[F, O] =
    this.pull.takeWhile(p, takeFailure).void.stream

  /**
    * Transforms this stream using the given `Pipe`.
    *
    * @example {{{
    * scala> Stream("Hello", "world").through(text.utf8Encode).toVector.toArray
    * res0: Array[Byte] = Array(72, 101, 108, 108, 111, 119, 111, 114, 108, 100)
    * }}}
    */
  def through[F2[x] >: F[x], O2](f: Stream[F, O] => Stream[F2, O2]): Stream[F2, O2] = f(this)

  /** Transforms this stream and `s2` using the given `Pipe2`. */
  def through2[F2[x] >: F[x], O2, O3](
      s2: Stream[F2, O2]
  )(f: (Stream[F, O], Stream[F2, O2]) => Stream[F2, O3]): Stream[F2, O3] =
    f(this, s2)

  /** Fails this stream with a [[TimeoutException]] if it does not complete within given `timeout`. */
  def timeout[F2[x] >: F[x]: Concurrent: Timer](
      timeout: FiniteDuration
  ): Stream[F2, O] =
    this.interruptWhen(
      Timer[F2]
        .sleep(timeout)
        .as(Left(new TimeoutException(s"Timed out after $timeout")))
        .widen[Either[Throwable, Unit]]
    )

  /**
    * Translates effect type from `F` to `G` using the supplied `FunctionK`.
    *
    * Note: the resulting stream is *not* interruptible in all cases. To get an interruptible
    * stream, `translateInterruptible` instead, which requires a `Concurrent[G]` instance.
    */
  def translate[F2[x] >: F[x], G[_]](u: F2 ~> G): Stream[G, O] =
    new Stream(Pull.translate[F2, G, O](underlying, u))

  /**
    * Translates effect type from `F` to `G` using the supplied `FunctionK`.
    */
  def translateInterruptible[F2[x] >: F[x], G[_]: Concurrent](u: F2 ~> G): Stream[G, O] =
    new Stream(
      Pull.translate[F2, G, O](underlying, u)(TranslateInterrupt.interruptibleInstance[G])
    )

  /**
    * Converts the input to a stream of 1-element chunks.
    *
    * @example {{{
    * scala> (Stream(1,2,3) ++ Stream(4,5,6)).unchunk.chunks.toList
    * res0: List[Chunk[Int]] = List(Chunk(1), Chunk(2), Chunk(3), Chunk(4), Chunk(5), Chunk(6))
    * }}}
    */
  def unchunk: Stream[F, O] =
    this.repeatPull {
      _.uncons1.flatMap {
        case None           => Pull.pure(None)
        case Some((hd, tl)) => Pull.output1(hd).as(Some(tl))
      }
    }

  /**
    * Converts a `Stream[F, Nothing]` to a `Stream[F, Unit]` which emits a single `()` after this stream completes.
    */
  def unitary(implicit ev: O <:< Nothing): Stream[F, Unit] =
    this.asInstanceOf[Stream[F, Nothing]] ++ Stream.emit(())

  /**
    * Filters any 'None'.
    *
    * @example {{{
    * scala> Stream(Some(1), Some(2), None, Some(3), None).unNone.toList
    * res0: List[Int] = List(1, 2, 3)
    * }}}
    */
  def unNone[O2](implicit ev: O <:< Option[O2]): Stream[F, O2] = {
    val _ = ev // Convince scalac that ev is used
    this.asInstanceOf[Stream[F, Option[O2]]].collect { case Some(o2) => o2 }
  }

  /**
    * Halts the input stream at the first `None`.
    *
    * @example {{{
    * scala> Stream(Some(1), Some(2), None, Some(3), None).unNoneTerminate.toList
    * res0: List[Int] = List(1, 2)
    * }}}
    */
  def unNoneTerminate[O2](implicit ev: O <:< Option[O2]): Stream[F, O2] =
    this.repeatPull {
      _.uncons.flatMap {
        case None => Pull.pure(None)
        case Some((hd, tl)) =>
          hd.indexWhere(_.isEmpty) match {
            case Some(0)   => Pull.pure(None)
            case Some(idx) => Pull.output(hd.take(idx).map(_.get)).as(None)
            case None      => Pull.output(hd.map(_.get)).as(Some(tl))
          }
      }
    }

  /**
    * Alias for [[filter]]
    * Implemented to enable filtering in for comprehensions
    */
  def withFilter(f: O => Boolean) = this.filter(f)

  private type ZipWithCont[G[_], I, O2, R] =
    Either[(Chunk[I], Stream[G, I]), Stream[G, I]] => Pull[G, O2, Option[R]]

  private def zipWith_[F2[x] >: F[x], O2 >: O, O3, O4](that: Stream[F2, O3])(
      k1: ZipWithCont[F2, O2, O4, INothing],
      k2: ZipWithCont[F2, O3, O4, INothing]
  )(f: (O2, O3) => O4): Stream[F2, O4] = {
    def go(
        leg1: Stream.StepLeg[F2, O2],
        leg2: Stream.StepLeg[F2, O3]
    ): Pull[F2, O4, Option[INothing]] = {
      val l1h = leg1.head
      val l2h = leg2.head
      val out = l1h.zipWith(l2h)(f)
      Pull.output(out) >> {
        if (l1h.size > l2h.size) {
          val extra1 = l1h.drop(l2h.size)
          leg2.stepLeg.flatMap {
            case None      => k1(Left((extra1, leg1.stream)))
            case Some(tl2) => go(leg1.setHead(extra1), tl2)
          }
        } else {
          val extra2 = l2h.drop(l1h.size)
          leg1.stepLeg.flatMap {
            case None      => k2(Left((extra2, leg2.stream)))
            case Some(tl1) => go(tl1, leg2.setHead(extra2))
          }
        }
      }
    }

    covaryAll[F2, O2].pull.stepLeg
      .flatMap {
        case Some(leg1) =>
          that.pull.stepLeg
            .flatMap {
              case Some(leg2) => go(leg1, leg2)
              case None       => k1(Left((leg1.head, leg1.stream)))
            }

        case None => k2(Right(that))
      }
      .void
      .stream
  }

  /**
    * Determinsitically zips elements, terminating when the ends of both branches
    * are reached naturally, padding the left branch with `pad1` and padding the right branch
    * with `pad2` as necessary.
    *
    * @example {{{
    * scala> Stream(1,2,3).zipAll(Stream(4,5,6,7))(0,0).toList
    * res0: List[(Int,Int)] = List((1,4), (2,5), (3,6), (0,7))
    * }}}
    */
  def zipAll[F2[x] >: F[x], O2 >: O, O3](
      that: Stream[F2, O3]
  )(pad1: O2, pad2: O3): Stream[F2, (O2, O3)] =
    zipAllWith[F2, O2, O3, (O2, O3)](that)(pad1, pad2)(Tuple2.apply)

  /**
    * Determinsitically zips elements with the specified function, terminating
    * when the ends of both branches are reached naturally, padding the left
    * branch with `pad1` and padding the right branch with `pad2` as necessary.
    *
    * @example {{{
    * scala> Stream(1,2,3).zipAllWith(Stream(4,5,6,7))(0, 0)(_ + _).toList
    * res0: List[Int] = List(5, 7, 9, 7)
    * }}}
    */
  def zipAllWith[F2[x] >: F[x], O2 >: O, O3, O4](
      that: Stream[F2, O3]
  )(pad1: O2, pad2: O3)(f: (O2, O3) => O4): Stream[F2, O4] = {
    def cont1(
        z: Either[(Chunk[O2], Stream[F2, O2]), Stream[F2, O2]]
    ): Pull[F2, O4, Option[INothing]] = {
      def contLeft(s: Stream[F2, O2]): Pull[F2, O4, Option[INothing]] =
        s.pull.uncons.flatMap {
          case None => Pull.pure(None)
          case Some((hd, tl)) =>
            Pull.output(hd.map(o => f(o, pad2))) >> contLeft(tl)
        }
      z match {
        case Left((hd, tl)) =>
          Pull.output(hd.map(o => f(o, pad2))) >> contLeft(tl)
        case Right(h) => contLeft(h)
      }
    }
    def cont2(
        z: Either[(Chunk[O3], Stream[F2, O3]), Stream[F2, O3]]
    ): Pull[F2, O4, Option[INothing]] = {
      def contRight(s: Stream[F2, O3]): Pull[F2, O4, Option[INothing]] =
        s.pull.uncons.flatMap {
          case None => Pull.pure(None)
          case Some((hd, tl)) =>
            Pull.output(hd.map(o2 => f(pad1, o2))) >> contRight(tl)
        }
      z match {
        case Left((hd, tl)) =>
          Pull.output(hd.map(o2 => f(pad1, o2))) >> contRight(tl)
        case Right(h) => contRight(h)
      }
    }
    zipWith_[F2, O2, O3, O4](that)(cont1, cont2)(f)
  }

  /**
    * Determinsitically zips elements, terminating when the end of either branch is reached naturally.
    *
    * @example {{{
    * scala> Stream(1, 2, 3).zip(Stream(4, 5, 6, 7)).toList
    * res0: List[(Int,Int)] = List((1,4), (2,5), (3,6))
    * }}}
    */
  def zip[F2[x] >: F[x], O2](that: Stream[F2, O2]): Stream[F2, (O, O2)] =
    zipWith(that)(Tuple2.apply)

  /**
    * Like `zip`, but selects the right values only.
    * Useful with timed streams, the example below will emit a number every 100 milliseconds.
    *
    * @example {{{
    * scala> import scala.concurrent.duration._, cats.effect.{ContextShift, IO, Timer}
    * scala> implicit val cs: ContextShift[IO] = IO.contextShift(scala.concurrent.ExecutionContext.Implicits.global)
    * scala> implicit val timer: Timer[IO] = IO.timer(scala.concurrent.ExecutionContext.Implicits.global)
    * scala> val s = Stream.fixedDelay(100.millis) zipRight Stream.range(0, 5)
    * scala> s.compile.toVector.unsafeRunSync
    * res0: Vector[Int] = Vector(0, 1, 2, 3, 4)
    * }}}
    */
  def zipRight[F2[x] >: F[x], O2](that: Stream[F2, O2]): Stream[F2, O2] =
    zipWith(that)((_, y) => y)

  /**
    * Like `zip`, but selects the left values only.
    * Useful with timed streams, the example below will emit a number every 100 milliseconds.
    *
    * @example {{{
    * scala> import scala.concurrent.duration._, cats.effect.{ContextShift, IO, Timer}
    * scala> implicit val cs: ContextShift[IO] = IO.contextShift(scala.concurrent.ExecutionContext.Implicits.global)
    * scala> implicit val timer: Timer[IO] = IO.timer(scala.concurrent.ExecutionContext.Implicits.global)
    * scala> val s = Stream.range(0, 5) zipLeft Stream.fixedDelay(100.millis)
    * scala> s.compile.toVector.unsafeRunSync
    * res0: Vector[Int] = Vector(0, 1, 2, 3, 4)
    * }}}
    */
  def zipLeft[F2[x] >: F[x], O2](that: Stream[F2, O2]): Stream[F2, O] =
    zipWith(that)((x, _) => x)

  /**
    * Determinsitically zips elements using the specified function,
    * terminating when the end of either branch is reached naturally.
    *
    * @example {{{
    * scala> Stream(1, 2, 3).zipWith(Stream(4, 5, 6, 7))(_ + _).toList
    * res0: List[Int] = List(5, 7, 9)
    * }}}
    */
  def zipWith[F2[x] >: F[x], O2 >: O, O3, O4](
      that: Stream[F2, O3]
  )(f: (O2, O3) => O4): Stream[F2, O4] =
    zipWith_[F2, O2, O3, O4](that)(_ => Pull.pure(None), _ => Pull.pure(None))(f)

  /**
    * Zips the elements of the input stream with its indices, and returns the new stream.
    *
    * @example {{{
    * scala> Stream("The", "quick", "brown", "fox").zipWithIndex.toList
    * res0: List[(String,Long)] = List((The,0), (quick,1), (brown,2), (fox,3))
    * }}}
    */
  def zipWithIndex: Stream[F, (O, Long)] =
    this.scanChunks(0L) { (index, c) =>
      var idx = index
      val out = c.map { o =>
        val r = (o, idx)
        idx += 1
        r
      }
      (idx, out)
    }

  /**
    * Zips each element of this stream with the next element wrapped into `Some`.
    * The last element is zipped with `None`.
    *
    * @example {{{
    * scala> Stream("The", "quick", "brown", "fox").zipWithNext.toList
    * res0: List[(String,Option[String])] = List((The,Some(quick)), (quick,Some(brown)), (brown,Some(fox)), (fox,None))
    * }}}
    */
  def zipWithNext: Stream[F, (O, Option[O])] = {
    def go(last: O, s: Stream[F, O]): Pull[F, (O, Option[O]), Unit] =
      s.pull.uncons.flatMap {
        case None => Pull.output1((last, None))
        case Some((hd, tl)) =>
          val (newLast, out) = hd.mapAccumulate(last) {
            case (prev, next) => (next, (prev, Some(next)))
          }
          Pull.output(out) >> go(newLast, tl)
      }
    this.pull.uncons1.flatMap {
      case Some((hd, tl)) => go(hd, tl)
      case None           => Pull.done
    }.stream
  }

  /**
    * Zips each element of this stream with the previous element wrapped into `Some`.
    * The first element is zipped with `None`.
    *
    * @example {{{
    * scala> Stream("The", "quick", "brown", "fox").zipWithPrevious.toList
    * res0: List[(Option[String],String)] = List((None,The), (Some(The),quick), (Some(quick),brown), (Some(brown),fox))
    * }}}
    */
  def zipWithPrevious: Stream[F, (Option[O], O)] =
    mapAccumulate[Option[O], (Option[O], O)](None) {
      case (prev, next) => (Some(next), (prev, next))
    }.map { case (_, prevNext) => prevNext }

  /**
    * Zips each element of this stream with its previous and next element wrapped into `Some`.
    * The first element is zipped with `None` as the previous element,
    * the last element is zipped with `None` as the next element.
    *
    * @example {{{
    * scala> Stream("The", "quick", "brown", "fox").zipWithPreviousAndNext.toList
    * res0: List[(Option[String],String,Option[String])] = List((None,The,Some(quick)), (Some(The),quick,Some(brown)), (Some(quick),brown,Some(fox)), (Some(brown),fox,None))
    * }}}
    */
  def zipWithPreviousAndNext: Stream[F, (Option[O], O, Option[O])] =
    zipWithPrevious.zipWithNext.map {
      case ((prev, that), None)            => (prev, that, None)
      case ((prev, that), Some((_, next))) => (prev, that, Some(next))
    }

  /**
    * Zips the input with a running total according to `S`, up to but not including the current element. Thus the initial
    * `z` value is the first emitted to the output:
    *
    * @example {{{
    * scala> Stream("uno", "dos", "tres", "cuatro").zipWithScan(0)(_ + _.length).toList
    * res0: List[(String,Int)] = List((uno,0), (dos,3), (tres,6), (cuatro,10))
    * }}}
    * @see [[zipWithScan1]]
    */
  def zipWithScan[O2](z: O2)(f: (O2, O) => O2): Stream[F, (O, O2)] =
    this
      .mapAccumulate(z) { (s, o) =>
        val s2 = f(s, o)
        (s2, (o, s))
      }
      .map(_._2)

  /**
    * Zips the input with a running total according to `S`, including the current element. Thus the initial
    * `z` value is the first emitted to the output:
    *
    * @example {{{
    * scala> Stream("uno", "dos", "tres", "cuatro").zipWithScan1(0)(_ + _.length).toList
    * res0: List[(String, Int)] = List((uno,3), (dos,6), (tres,10), (cuatro,16))
    * }}}
    * @see [[zipWithScan]]
    */
  def zipWithScan1[O2](z: O2)(f: (O2, O) => O2): Stream[F, (O, O2)] =
    this
      .mapAccumulate(z) { (s, o) =>
        val s2 = f(s, o)
        (s2, (o, s2))
      }
      .map(_._2)

  override def toString: String = "Stream(..)"
}

object Stream extends StreamLowPriority {

  /** Creates a pure stream that emits the supplied values. To convert to an effectful stream, use `covary`. */
  def apply[F[x] >: Pure[x], O](os: O*): Stream[F, O] = emits(os)

  /**
    * Creates a single element stream that gets its value by evaluating the supplied effect. If the effect fails, a `Left`
    * is emitted. Otherwise, a `Right` is emitted.
    *
    * Use [[eval]] instead if a failure while evaluating the effect should fail the stream.
    *
    * @example {{{
    * scala> import cats.effect.IO
    * scala> Stream.attemptEval(IO(10)).compile.toVector.unsafeRunSync
    * res0: Vector[Either[Throwable,Int]] = Vector(Right(10))
    * scala> Stream.attemptEval(IO(throw new RuntimeException)).compile.toVector.unsafeRunSync
    * res1: Vector[Either[Throwable,Nothing]] = Vector(Left(java.lang.RuntimeException))
    * }}}
    */
  def attemptEval[F[x] >: Pure[x], O](fo: F[O]): Stream[F, Either[Throwable, O]] =
    new Stream(Pull.attemptEval(fo).flatMap(Pull.output1))

  /**
    * Light weight alternative to `awakeEvery` that sleeps for duration `d` before each pulled element.
    */
  def awakeDelay[F[x] >: Pure[x]](
      d: FiniteDuration
  )(implicit timer: Timer[F], F: Functor[F]): Stream[F, FiniteDuration] =
    Stream.eval(timer.clock.monotonic(NANOSECONDS)).flatMap { start =>
      fixedDelay[F](d) >> Stream
        .eval(timer.clock.monotonic(NANOSECONDS).map(now => (now - start).nanos))
    }

  /**
    * Discrete stream that every `d` emits elapsed duration
    * since the start time of stream consumption.
    *
    * For example: `awakeEvery[IO](5 seconds)` will
    * return (approximately) `5s, 10s, 15s`, and will lie dormant
    * between emitted values.
    *
    * @param d FiniteDuration between emits of the resulting stream
    */
  def awakeEvery[F[x] >: Pure[x]](
      d: FiniteDuration
  )(implicit timer: Timer[F], F: Functor[F]): Stream[F, FiniteDuration] =
    Stream.eval(timer.clock.monotonic(NANOSECONDS)).flatMap { start =>
      fixedRate[F](d) >> Stream
        .eval(timer.clock.monotonic(NANOSECONDS).map(now => (now - start).nanos))
    }

  /**
    * Creates a stream that emits a resource allocated by an effect, ensuring the resource is
    * eventually released regardless of how the stream is used.
    *
    * A typical use case for bracket is working with files or network sockets. The resource effect
    * opens a file and returns a reference to it. One can then flatMap on the returned Stream to access
    *  the file, e.g to read bytes and transform them in to some stream of elements
    * (e.g., bytes, strings, lines, etc.).
    * The `release` action then closes the file once the result Stream terminates, even in case of interruption
    * or errors.
    *
    * @param acquire resource to acquire at start of stream
    * @param release function which returns an effect that releases the resource
    */
  def bracket[F[x] >: Pure[x], R](acquire: F[R])(release: R => F[Unit]): Stream[F, R] =
    bracketCase(acquire)((r, _) => release(r))

  /**
    * Like [[bracket]] but no scope is introduced, causing resource finalization to
    * occur at the end of the current scope at the time of acquisition.
    */
  def bracketWeak[F[x] >: Pure[x], R](acquire: F[R])(release: R => F[Unit]): Stream[F, R] =
    bracketCaseWeak(acquire)((r, _) => release(r))

  /**
    * Like [[bracket]] but the release action is passed an `ExitCase[Throwable]`.
    *
    * `ExitCase.Canceled` is passed to the release action in the event of either stream interruption or
    * overall compiled effect cancelation.
    */
  def bracketCase[F[x] >: Pure[x], R](
      acquire: F[R]
  )(release: (R, ExitCase[Throwable]) => F[Unit]): Stream[F, R] =
    bracketCaseWeak(acquire)(release).scope

  /**
    * Like [[bracketCase]] but no scope is introduced, causing resource finalization to
    * occur at the end of the current scope at the time of acquisition.
    */
  def bracketCaseWeak[F[x] >: Pure[x], R](
      acquire: F[R]
  )(release: (R, ExitCase[Throwable]) => F[Unit]): Stream[F, R] =
    new Stream(Pull.acquire[F, R](acquire, release).flatMap(Pull.output1(_)))

  /**
    * Creates a pure stream that emits the elements of the supplied chunk.
    *
    * @example {{{
    * scala> Stream.chunk(Chunk(1,2,3)).toList
    * res0: List[Int] = List(1, 2, 3)
    * }}}
    */
  def chunk[F[x] >: Pure[x], O](os: Chunk[O]): Stream[F, O] =
    new Stream(Pull.output(os))

  /**
    * Creates an infinite pure stream that always returns the supplied value.
    *
    * Elements are emitted in finite chunks with `chunkSize` number of elements.
    *
    * @example {{{
    * scala> Stream.constant(0).take(5).toList
    * res0: List[Int] = List(0, 0, 0, 0, 0)
    * }}}
    */
  def constant[F[x] >: Pure[x], O](o: O, chunkSize: Int = 256): Stream[F, O] =
    chunk(Chunk.seq(List.fill(chunkSize)(o))).repeat

  /**
    * A continuous stream of the elapsed time, computed using `System.nanoTime`.
    * Note that the actual granularity of these elapsed times depends on the OS, for instance
    * the OS may only update the current time every ten milliseconds or so.
    */
  def duration[F[x] >: Pure[x]](implicit F: Sync[F]): Stream[F, FiniteDuration] =
    Stream.eval(F.delay(System.nanoTime)).flatMap { t0 =>
      Stream.repeatEval(F.delay((System.nanoTime - t0).nanos))
    }

  /**
    * Creates a singleton pure stream that emits the supplied value.
    *
    * @example {{{
    * scala> Stream.emit(0).toList
    * res0: List[Int] = List(0)
    * }}}
    */
  def emit[F[x] >: Pure[x], O](o: O): Stream[F, O] = new Stream(Pull.output1(o))

  /**
    * Creates a pure stream that emits the supplied values.
    *
    * @example {{{
    * scala> Stream.emits(List(1, 2, 3)).toList
    * res0: List[Int] = List(1, 2, 3)
    * }}}
    */
  def emits[F[x] >: Pure[x], O](os: scala.collection.Seq[O]): Stream[F, O] =
    os match {
      case Nil               => empty
      case collection.Seq(x) => emit(x)
      case _                 => new Stream(Pull.output(Chunk.seq(os)))
    }

  /** Empty pure stream. */
  val empty: Stream[Pure, INothing] =
    new Stream(Pull.done)

  /**
    * Creates a single element stream that gets its value by evaluating the supplied effect. If the effect fails,
    * the returned stream fails.
    *
    * Use [[attemptEval]] instead if a failure while evaluating the effect should be emitted as a value.
    *
    * @example {{{
    * scala> import cats.effect.IO
    * scala> Stream.eval(IO(10)).compile.toVector.unsafeRunSync
    * res0: Vector[Int] = Vector(10)
    * scala> Stream.eval(IO(throw new RuntimeException)).covaryOutput[Int].compile.toVector.attempt.unsafeRunSync
    * res1: Either[Throwable,Vector[Int]] = Left(java.lang.RuntimeException)
    * }}}
    */
  def eval[F[_], O](fo: F[O]): Stream[F, O] =
    new Stream(Pull.eval(fo).flatMap(Pull.output1))

  /**
    * Creates a stream that evaluates the supplied `fa` for its effect, discarding the output value.
    * As a result, the returned stream emits no elements and hence has output type `INothing`.
    *
    * Alias for `eval(fa).drain`.
    */
  @deprecated("Use exec if passing an F[Unit] or eval(fa).drain if passing an F[A]", "2.5.0")
  def eval_[F[_], A](fa: F[A]): Stream[F, INothing] =
    new Stream(Pull.eval(fa).map(_ => ()))

  /** Like `eval` but resulting chunk is flatten efficiently. */
  def evalUnChunk[F[_], O](fo: F[Chunk[O]]): Stream[F, O] =
    new Stream(Pull.eval(fo).flatMap(Pull.output(_)))

  /** Like `eval`, but lifts a foldable structure. */
  def evals[F[_], S[_]: Foldable, O](fo: F[S[O]]): Stream[F, O] =
    eval(fo).flatMap(so => Stream.emits(so.toList))

  /** Like `evals`, but lifts any Seq in the effect. */
  def evalSeq[F[_], S[A] <: Seq[A], O](fo: F[S[O]]): Stream[F, O] =
    eval(fo).flatMap(Stream.emits)

  /**
    * A continuous stream which is true after `d, 2d, 3d...` elapsed duration,
    * and false otherwise.
    * If you'd like a 'discrete' stream that will actually block until `d` has elapsed,
    * use `awakeEvery` instead.
    */
  def every[F[x] >: Pure[x]](d: FiniteDuration)(implicit timer: Timer[F]): Stream[F, Boolean] = {
    def go(lastSpikeNanos: Long): Stream[F, Boolean] =
      Stream.eval(timer.clock.monotonic(NANOSECONDS)).flatMap { now =>
        if ((now - lastSpikeNanos) > d.toNanos) Stream.emit(true) ++ go(now)
        else Stream.emit(false) ++ go(lastSpikeNanos)
      }
    go(0)
  }

  /**
    * As a result, the returned stream emits no elements and hence has output type `INothing`.
    *
    * @example {{{
    * scala> import cats.effect.IO
    * scala> Stream.exec(IO(println("Ran"))).covaryOutput[Int].compile.toVector.unsafeRunSync
    * res0: Vector[Int] = Vector()
    * }}}
    */
  def exec[F[_]](action: F[Unit]): Stream[F, INothing] =
    new Stream(Pull.eval(action))

  /**
    * Light weight alternative to [[fixedRate]] that sleeps for duration `d` before each pulled element.
    *
    * Behavior differs from `fixedRate` because the sleep between elements occurs after the next element
    * is pulled whereas `fixedRate` accounts for the time it takes to process the emitted unit.
    * This difference can roughly be thought of as the difference between `scheduleWithFixedDelay` and
    * `scheduleAtFixedRate` in `java.util.concurrent.Scheduler`.
    *
    * Alias for `sleep(d).repeat`.
    */
  def fixedDelay[F[_]](d: FiniteDuration)(implicit timer: Timer[F]): Stream[F, Unit] =
    sleep(d).repeat

  /**
    * Discrete stream that emits a unit every `d`.
    *
    * See [[fixedDelay]] for an alternative that sleeps `d` between elements.
    *
    * @param d FiniteDuration between emits of the resulting stream
    */
  def fixedRate[F[_]](d: FiniteDuration)(implicit timer: Timer[F]): Stream[F, Unit] = {
    def now: Stream[F, Long] = Stream.eval(timer.clock.monotonic(NANOSECONDS))
    def go(started: Long): Stream[F, Unit] =
      now.flatMap { finished =>
        val elapsed = finished - started
        Stream.sleep_(d - elapsed.nanos) ++ now.flatMap { started =>
          Stream.emit(()) ++ go(started)
        }
      }
    now.flatMap(go)
  }

  private[fs2] final class PartiallyAppliedFromEither[F[_]](
      private val dummy: Boolean
  ) extends AnyVal {
    def apply[A](either: Either[Throwable, A])(implicit ev: RaiseThrowable[F]): Stream[F, A] =
      either.fold(Stream.raiseError[F], Stream.emit)
  }

  /**
    * Lifts an Either[Throwable, A] to an effectful Stream.
    *
    * @example {{{
    * scala> import cats.effect.IO, scala.util.Try
    * scala> Stream.fromEither[IO](Right(42)).compile.toList.unsafeRunSync
    * res0: List[Int] = List(42)
    * scala> Try(Stream.fromEither[IO](Left(new RuntimeException)).compile.toList.unsafeRunSync)
    * res1: Try[List[Nothing]] = Failure(java.lang.RuntimeException)
    * }}}
    */
  def fromEither[F[_]]: PartiallyAppliedFromEither[F] =
    new PartiallyAppliedFromEither(dummy = true)

  private[fs2] final class PartiallyAppliedFromIterator[F[_]](
      private val dummy: Boolean
  ) extends AnyVal {
    def apply[A](iterator: Iterator[A])(implicit F: Sync[F]): Stream[F, A] = {
      def getNext(i: Iterator[A]): F[Option[(A, Iterator[A])]] =
        F.delay(i.hasNext).flatMap { b =>
          if (b) F.delay(i.next()).map(a => (a, i).some) else F.pure(None)
        }

      Stream.unfoldEval(iterator)(getNext)
    }
  }

  /**
    * Lifts an iterator into a Stream.
    */
  def fromIterator[F[_]]: PartiallyAppliedFromIterator[F] =
    new PartiallyAppliedFromIterator(dummy = true)

  private[fs2] final class PartiallyAppliedFromBlockingIterator[F[_]](
      private val dummy: Boolean
  ) extends AnyVal {
    def apply[A](
        blocker: Blocker,
        iterator: Iterator[A]
    )(implicit F: Sync[F], cs: ContextShift[F]): Stream[F, A] = {
      def getNext(i: Iterator[A]): F[Option[(A, Iterator[A])]] =
        blocker.delay(i.hasNext).flatMap { b =>
          if (b) blocker.delay(i.next()).map(a => (a, i).some) else F.pure(None)
        }

      Stream.unfoldEval(iterator)(getNext)
    }
  }

  /**
    * Lifts an iterator into a Stream, shifting any interaction with the iterator to the supplied Blocker.
    */
  def fromBlockingIterator[F[_]]: PartiallyAppliedFromBlockingIterator[F] =
    new PartiallyAppliedFromBlockingIterator(dummy = true)

  /**
    * Like `emits`, but works for any G that has a `Foldable` instance.
    */
  def foldable[F[x] >: Pure[x], G[_]: Foldable, O](os: G[O]): Stream[F, O] =
    Stream.emits(os.toList)

  /**
    * Lifts an effect that generates a stream in to a stream. Alias for `eval(f).flatMap(_)`.
    *
    * @example {{{
    * scala> import cats.effect.IO
    * scala> Stream.force(IO(Stream(1,2,3).covary[IO])).compile.toVector.unsafeRunSync
    * res0: Vector[Int] = Vector(1, 2, 3)
    * }}}
    */
  def force[F[_], A](f: F[Stream[F, A]]): Stream[F, A] =
    eval(f).flatMap(s => s)

  /**
    * Like `emits`, but works for any class that extends `Iterable`
    */
  def iterable[F[x] >: Pure[x], A](os: Iterable[A]): Stream[F, A] =
    Stream.chunk(Chunk.iterable(os))

  /**
    * An infinite `Stream` that repeatedly applies a given function
    * to a start value. `start` is the first value emitted, followed
    * by `f(start)`, then `f(f(start))`, and so on.
    *
    * @example {{{
    * scala> Stream.iterate(0)(_ + 1).take(10).toList
    * res0: List[Int] = List(0, 1, 2, 3, 4, 5, 6, 7, 8, 9)
    * }}}
    */
  def iterate[F[x] >: Pure[x], A](start: A)(f: A => A): Stream[F, A] =
    emit(start) ++ iterate(f(start))(f)

  /**
    * Like [[iterate]], but takes an effectful function for producing
    * the next state. `start` is the first value emitted.
    *
    * @example {{{
    * scala> import cats.effect.IO
    * scala> Stream.iterateEval(0)(i => IO(i + 1)).take(10).compile.toVector.unsafeRunSync
    * res0: Vector[Int] = Vector(0, 1, 2, 3, 4, 5, 6, 7, 8, 9)
    * }}}
    */
  def iterateEval[F[_], A](start: A)(f: A => F[A]): Stream[F, A] =
    emit(start) ++ eval(f(start)).flatMap(iterateEval(_)(f))

  /**
    * Gets the current scope, allowing manual leasing or interruption.
    * This is a low-level method and generally should not be used by user code.
    */
  def getScope[F[x] >: Pure[x]]: Stream[F, Scope[F]] =
    new Stream(Pull.getScope[F].flatMap(Pull.output1(_)))

  /**
    * A stream that never emits and never terminates.
    */
  def never[F[_]](implicit F: Async[F]): Stream[F, Nothing] =
    Stream.eval(F.never)

  /**
    * Creates a stream that, when run, fails with the supplied exception.
    *
    * The `F` type must be explicitly provided (e.g., via `raiseError[IO]` or `raiseError[Fallible]`).
    *
    * @example {{{
    * scala> import cats.effect.IO
    * scala> Stream.raiseError[Fallible](new RuntimeException).toList
    * res0: Either[Throwable,List[INothing]] = Left(java.lang.RuntimeException)
    * scala> Stream.raiseError[IO](new RuntimeException).covaryOutput[Int].compile.drain.attempt.unsafeRunSync
    * res0: Either[Throwable,Unit] = Left(java.lang.RuntimeException)
    * }}}
    */
  def raiseError[F[_]: RaiseThrowable](e: Throwable): Stream[F, INothing] =
    new Stream(Pull.raiseError(e))

  /**
    * Creates a random stream of integers using a random seed.
    */
  def random[F[_]](implicit F: Sync[F]): Stream[F, Int] =
    Stream.eval(F.delay(new scala.util.Random())).flatMap { r =>
      def go: Stream[F, Int] = Stream.emit(r.nextInt) ++ go
      go
    }

  /**
    * Creates a random stream of integers using the supplied seed.
    * Returns a pure stream, as the pseudo random number generator is
    * deterministic based on the supplied seed.
    */
  def randomSeeded[F[x] >: Pure[x]](seed: Long): Stream[F, Int] =
    Stream.suspend {
      val r = new scala.util.Random(seed)
      def go: Stream[F, Int] = Stream.emit(r.nextInt) ++ go
      go
    }

  /**
    * Lazily produce the range `[start, stopExclusive)`. If you want to produce
    * the sequence in one chunk, instead of lazily, use
    * `emits(start until stopExclusive)`.
    *
    * @example {{{
    * scala> Stream.range(10, 20, 2).toList
    * res0: List[Int] = List(10, 12, 14, 16, 18)
    * }}}
    */
  def range[F[x] >: Pure[x]](start: Int, stopExclusive: Int, by: Int = 1): Stream[F, Int] = {
    def go(i: Int): Stream[F, Int] =
      if (
        (by > 0 && i < stopExclusive && start < stopExclusive) ||
        (by < 0 && i > stopExclusive && start > stopExclusive)
      )
        emit(i) ++ go(i + by)
      else empty
    go(start)
  }

  /**
    * Lazily produce a sequence of nonoverlapping ranges, where each range
    * contains `size` integers, assuming the upper bound is exclusive.
    * Example: `ranges(0, 1000, 10)` results in the pairs
    * `(0, 10), (10, 20), (20, 30) ... (990, 1000)`
    *
    * Note: The last emitted range may be truncated at `stopExclusive`. For
    * instance, `ranges(0,5,4)` results in `(0,4), (4,5)`.
    *
    * @example {{{
    * scala> Stream.ranges(0, 20, 5).toList
    * res0: List[(Int,Int)] = List((0,5), (5,10), (10,15), (15,20))
    * }}}
    * @throws IllegalArgumentException if `size` <= 0
    */
  def ranges[F[x] >: Pure[x]](start: Int, stopExclusive: Int, size: Int): Stream[F, (Int, Int)] = {
    require(size > 0, "size must be > 0, was: " + size)
    unfold(start) { lower =>
      if (lower < stopExclusive)
        Some((lower -> ((lower + size).min(stopExclusive)), lower + size))
      else
        None
    }
  }

  /** Alias for `eval(fo).repeat`. */
  def repeatEval[F[_], O](fo: F[O]): Stream[F, O] = eval(fo).repeat

  /** Converts the supplied resource in to a singleton stream. */
  def resource[F[_], O](r: Resource[F, O]): Stream[F, O] =
    resourceWeak(r).scope

  /**
    * Like [[resource]] but does not introduce a scope, allowing finalization to occur after
    * subsequent appends or other scope-preserving transformations.
    *
    * Scopes can be manually introduced via [[scope]] if desired.
    */
  def resourceWeak[F[_], O](r: Resource[F, O]): Stream[F, O] =
    r match {
      case r: Resource.Allocate[f, o] =>
        Stream
          .bracketCaseWeak[f, (o, ExitCase[Throwable] => f[Unit])](r.resource) {
            case ((_, release), e) => release(e)
          }
          .map(_._1)
      case r: Resource.Bind[f, x, o] =>
        resourceWeak[f, x](r.source).flatMap(o => resourceWeak[f, o](r.fs(o)))
      case r: Resource.Suspend[f, o] => Stream.eval(r.resource).flatMap(resourceWeak[f, o])
    }

  /**
    * Retries `fo` on failure, returning a singleton stream with the
    * result of `fo` as soon as it succeeds.
    *
    * @param delay Duration of delay before the first retry
    * @param nextDelay Applied to the previous delay to compute the
    *                  next, e.g. to implement exponential backoff
    * @param maxAttempts Number of attempts before failing with the
    *                   latest error, if `fo` never succeeds
    * @param retriable Function to determine whether a failure is
    *                  retriable or not, defaults to retry every
    *                  `NonFatal`. A failed stream is immediately
    *                  returned when a non-retriable failure is
    *                  encountered
    */
  def retry[F[_]: Timer: RaiseThrowable, O](
      fo: F[O],
      delay: FiniteDuration,
      nextDelay: FiniteDuration => FiniteDuration,
      maxAttempts: Int,
      retriable: Throwable => Boolean = scala.util.control.NonFatal.apply
  ): Stream[F, O] = {
    assert(maxAttempts > 0, s"maxAttempts should > 0, was $maxAttempts")

    val delays = Stream.unfold(delay)(d => Some(d -> nextDelay(d))).covary[F]

    Stream
      .eval(fo)
      .attempts(delays)
      .take(maxAttempts)
      .takeThrough(_.fold(err => retriable(err), _ => false))
      .last
      .map(_.get)
      .rethrow
  }

  /**
    * A single-element `Stream` that waits for the duration `d` before emitting unit. This uses the implicit
    * `Timer` to avoid blocking a thread.
    */
  def sleep[F[_]](d: FiniteDuration)(implicit timer: Timer[F]): Stream[F, Unit] =
    Stream.eval(timer.sleep(d))

  /**
    * Alias for `sleep(d).drain`. Often used in conjunction with `++` (i.e., `sleep_(..) ++ s`) as a more
    * performant version of `sleep(..) >> s`.
    */
  def sleep_[F[_]](d: FiniteDuration)(implicit timer: Timer[F]): Stream[F, INothing] =
    Stream.exec(timer.sleep(d))

  /**
    * Starts the supplied task and cancels it as finalization of the returned stream.
    */
  def supervise[F[_], A](fa: F[A])(implicit F: Concurrent[F]): Stream[F, Fiber[F, A]] =
    bracket(F.start(fa))(_.cancel)

  /**
    * Returns a stream that evaluates the supplied by-name each time the stream is used,
    * allowing use of a mutable value in stream computations.
    *
    * Note: it's generally easier to reason about such computations using effectful
    * values. That is, allocate the mutable value in an effect and then use
    * `Stream.eval(fa).flatMap { a => ??? }`.
    *
    * @example {{{
    * scala> Stream.suspend {
    *      |   val digest = java.security.MessageDigest.getInstance("SHA-256")
    *      |   val bytes: Stream[Pure,Byte] = ???
    *      |   bytes.chunks.fold(digest) { (d,c) => d.update(c.toBytes.values); d }
    *      | }
    * }}}
    */
  def suspend[F[_], O](s: => Stream[F, O]): Stream[F, O] =
    new Stream(Pull.suspend(s.underlying))

  /**
    * Creates a stream by successively applying `f` until a `None` is returned, emitting
    * each output `O` and using each output `S` as input to the next invocation of `f`.
    *
    * @example {{{
    * scala> Stream.unfold(0)(i => if (i < 5) Some(i -> (i+1)) else None).toList
    * res0: List[Int] = List(0, 1, 2, 3, 4)
    * }}}
    */
  def unfold[F[x] >: Pure[x], S, O](s: S)(f: S => Option[(O, S)]): Stream[F, O] = {
    def go(s: S): Stream[F, O] =
      f(s) match {
        case Some((o, s)) => emit(o) ++ go(s)
        case None         => empty
      }
    suspend(go(s))
  }

  /**
    * Like [[unfold]] but each invocation of `f` provides a chunk of output.
    *
    * @example {{{
    * scala> Stream.unfoldChunk(0)(i => if (i < 5) Some(Chunk.seq(List.fill(i)(i)) -> (i+1)) else None).toList
    * res0: List[Int] = List(1, 2, 2, 3, 3, 3, 4, 4, 4, 4)
    * }}}
    */
  def unfoldChunk[F[x] >: Pure[x], S, O](s: S)(f: S => Option[(Chunk[O], S)]): Stream[F, O] =
    unfold(s)(f).flatMap(chunk)

  /** Like [[unfold]], but takes an effectful function. */
  def unfoldEval[F[_], S, O](s: S)(f: S => F[Option[(O, S)]]): Stream[F, O] = {
    def go(s: S): Stream[F, O] =
      eval(f(s)).flatMap {
        case Some((o, s)) => emit(o) ++ go(s)
        case None         => empty
      }
    suspend(go(s))
  }

  /** Like [[unfoldChunk]], but takes an effectful function. */
  def unfoldChunkEval[F[_], S, O](s: S)(f: S => F[Option[(Chunk[O], S)]]): Stream[F, O] = {
    def go(s: S): Stream[F, O] =
      eval(f(s)).flatMap {
        case Some((c, s)) => chunk(c) ++ go(s)
        case None         => empty
      }
    suspend(go(s))
  }

  /**
    * Creates a stream by successively applying `f` to a `S`, emitting
    * each output `O` and using each output `S` as input to the next invocation of `f`
    * if it is Some, or terminating on None
    *
    * @example {{{
    * scala> Stream.unfoldLoop(0)(i => (i, if (i < 5) Some(i+1) else None)).toList
    * res0: List[Int] = List(0, 1, 2, 3, 4, 5)
    * }}}
    */
  def unfoldLoop[F[x] <: Pure[x], S, O](s: S)(f: S => (O, Option[S])): Stream[F, O] =
    Pull
      .loop[F, O, S] { s =>
        val (o, sOpt) = f(s)
        Pull.output1(o) >> Pull.pure(sOpt)
      }(s)
      .void
      .stream

  /** Like [[unfoldLoop]], but takes an effectful function. */
  def unfoldLoopEval[F[_], S, O](s: S)(f: S => F[(O, Option[S])]): Stream[F, O] =
    Pull
      .loop[F, O, S](s =>
        Pull.eval(f(s)).flatMap {
          case (o, sOpt) => Pull.output1(o) >> Pull.pure(sOpt)
        }
      )(s)
      .void
      .stream

  /** Provides syntax for streams that are invariant in `F` and `O`. */
  implicit final class InvariantOps[F[_], O](private val self: Stream[F, O]) extends AnyVal {

    /**
      * Lifts this stream to the specified effect type.
      *
      * @example {{{
      * scala> import cats.effect.IO
      * scala> Stream(1, 2, 3).covary[IO]
      * res0: Stream[IO,Int] = Stream(..)
      * }}}
      */
    def covary[F2[x] >: F[x]]: Stream[F2, O] = self

    /**
      * Synchronously sends values through `p`.
      *
      * If `p` fails, then resulting stream will fail. If `p` halts the evaluation will halt too.
      *
      * Note that observe will only output full chunks of `O` that are known to be successfully processed
      * by `p`. So if `p` terminates/fails in the middle of chunk processing, the chunk will not be available
      * in resulting stream.
      *
      * Note that if your pipe can be represented by an `O => F[Unit]`, `evalTap` will provide much greater performance.
      *
      * @example {{{
      * scala> import cats.effect.{ContextShift, IO}, cats.implicits._
      * scala> implicit val cs: ContextShift[IO] = IO.contextShift(scala.concurrent.ExecutionContext.Implicits.global)
      * scala> Stream(1, 2, 3).covary[IO].observe(_.showLinesStdOut).map(_ + 1).compile.toVector.unsafeRunSync
      * res0: Vector[Int] = Vector(2, 3, 4)
      * }}}
      */
    def observe(p: Pipe[F, O, INothing])(implicit F: Concurrent[F]): Stream[F, O] =
      observeAsync(1)(p)

    /** Send chunks through `p`, allowing up to `maxQueued` pending _chunks_ before blocking `s`. */
    def observeAsync(
        maxQueued: Int
    )(p: Pipe[F, O, INothing])(implicit F: Concurrent[F]): Stream[F, O] =
      Stream.eval(Semaphore[F](maxQueued - 1)).flatMap { guard =>
        Stream.eval(Queue.unbounded[F, Option[Chunk[O]]]).flatMap { outQ =>
          Stream.eval(Queue.unbounded[F, Option[Chunk[O]]]).flatMap { sinkQ =>
            def inputStream =
              self.chunks.noneTerminate.evalMap {
                case Some(chunk) =>
                  sinkQ.enqueue1(Some(chunk)) >>
                    guard.acquire

                case None =>
                  sinkQ.enqueue1(None)
              }

            def sinkStream =
              sinkQ.dequeue.unNoneTerminate
                .flatMap { chunk =>
                  Stream.chunk(chunk) ++
                    Stream.exec(outQ.enqueue1(Some(chunk)))
                }
                .through(p) ++
                Stream.exec(outQ.enqueue1(None))

            def runner =
              sinkStream.concurrently(inputStream) ++
                Stream.exec(outQ.enqueue1(None))

            def outputStream =
              outQ.dequeue.unNoneTerminate
                .flatMap { chunk =>
                  Stream.chunk(chunk) ++
                    Stream.exec(guard.release)
                }

            outputStream.concurrently(runner)
          }
        }
      }

    /**
      * Observes this stream of `Either[L, R]` values with two pipes, one that
      * observes left values and another that observes right values.
      *
      * If either of `left` or `right` fails, then resulting stream will fail.
      * If either `halts` the evaluation will halt too.
      */
    def observeEither[L, R](
        left: Pipe[F, L, INothing],
        right: Pipe[F, R, INothing]
    )(implicit F: Concurrent[F], ev: O <:< Either[L, R]): Stream[F, Either[L, R]] = {
      val _ = ev
      val src = self.asInstanceOf[Stream[F, Either[L, R]]]
      src
        .observe(_.collect { case Left(l) => l }.through(left))
        .observe(_.collect { case Right(r) => r }.through(right))
    }

    /** Gets a projection of this stream that allows converting it to a `Pull` in a number of ways. */
    def pull: ToPull[F, O] = new ToPull[F, O](self)

    /**
      * Repeatedly invokes `using`, running the resultant `Pull` each time, halting when a pull
      * returns `None` instead of `Some(nextStream)`.
      */
    def repeatPull[O2](
        f: Stream.ToPull[F, O] => Pull[F, O2, Option[Stream[F, O]]]
    ): Stream[F, O2] =
      Pull.loop(f.andThen(_.map(_.map(_.pull))))(pull).void.stream
  }

  /** Provides syntax for streams of streams. */
  implicit final class NestedStreamOps[F[_], O](private val outer: Stream[F, Stream[F, O]])
      extends AnyVal {

    /**
      * Nondeterministically merges a stream of streams (`outer`) in to a single stream,
      * opening at most `maxOpen` streams at any point in time.
      *
      * The outer stream is evaluated and each resulting inner stream is run concurrently,
      * up to `maxOpen` stream. Once this limit is reached, evaluation of the outer stream
      * is paused until one or more inner streams finish evaluating.
      *
      * When the outer stream stops gracefully, all inner streams continue to run,
      * resulting in a stream that will stop when all inner streams finish
      * their evaluation.
      *
      * When the outer stream fails, evaluation of all inner streams is interrupted
      * and the resulting stream will fail with same failure.
      *
      * When any of the inner streams fail, then the outer stream and all other inner
      * streams are interrupted, resulting in stream that fails with the error of the
      * stream that caused initial failure.
      *
      * Finalizers on each inner stream are run at the end of the inner stream,
      * concurrently with other stream computations.
      *
      * Finalizers on the outer stream are run after all inner streams have been pulled
      * from the outer stream but not before all inner streams terminate -- hence finalizers on the outer stream will run
      * AFTER the LAST finalizer on the very last inner stream.
      *
      * Finalizers on the returned stream are run after the outer stream has finished
      * and all open inner streams have finished.
      *
      * @param maxOpen    Maximum number of open inner streams at any time. Must be > 0.
      */
    def parJoin(
        maxOpen: Int
    )(implicit F: Concurrent[F]): Stream[F, O] = {
      assert(maxOpen > 0, "maxOpen must be > 0, was: " + maxOpen)
      Stream.eval {
        SignallingRef(None: Option[Option[Throwable]]).flatMap { done =>
          Semaphore(maxOpen).flatMap { available =>
            SignallingRef(1L)
              .flatMap { running => // starts with 1 because outer stream is running by default
                Queue
                  .synchronousNoneTerminated[F, Chunk[O]]
                  .map {
                    outputQ => // sync queue assures we won't overload heap when resulting stream is not able to catchup with inner streams
                      // stops the join evaluation
                      // all the streams will be terminated. If err is supplied, that will get attached to any error currently present
                      def stop(rslt: Option[Throwable]): F[Unit] =
                        done.update {
                          case rslt0 @ Some(Some(err0)) =>
                            rslt.fold[Option[Option[Throwable]]](rslt0) { err =>
                              Some(Some(CompositeFailure(err0, err)))
                            }
                          case _ => Some(rslt)
                        } >> outputQ.enqueue1(None)

                      val incrementRunning: F[Unit] = running.update(_ + 1)
                      val decrementRunning: F[Unit] =
                        running.modify { n =>
                          val now = n - 1
                          now -> (if (now == 0) stop(None) else F.unit)
                        }.flatten

                      // runs inner stream
                      // each stream is forked.
                      // terminates when killSignal is true
                      // failures will be propagated through `done` Signal
                      // note that supplied scope's resources must be leased before the inner stream forks the execution to another thread
                      // and that it must be released once the inner stream terminates or fails.
                      def runInner(inner: Stream[F, O], outerScope: Scope[F]): F[Unit] =
                        F.uncancelable {
                          outerScope.lease.flatMap {
                            case Some(lease) =>
                              available.acquire >>
                                incrementRunning >>
                                F.start {
                                  inner.chunks
                                    .evalMap(s => outputQ.enqueue1(Some(s)))
                                    .interruptWhen(
                                      done.map(_.nonEmpty)
                                    ) // must be AFTER enqueue to the sync queue, otherwise the process may hang to enqueue last item while being interrupted
                                    .compile
                                    .drain
                                    .attempt
                                    .flatMap { r =>
                                      lease.cancel.flatMap { cancelResult =>
                                        available.release >>
                                          (CompositeFailure.fromResults(r, cancelResult) match {
                                            case Right(()) => F.unit
                                            case Left(err) =>
                                              stop(Some(err))
                                          }) >> decrementRunning
                                      }
                                    }
                                }.void

                            case None =>
                              F.raiseError(
                                new Throwable("Outer scope is closed during inner stream startup")
                              )
                          }
                        }

                      // runs the outer stream, interrupts when kill == true, and then decrements the `running`
                      def runOuter: F[Unit] =
                        outer
                          .flatMap { inner =>
                            Stream.getScope[F].evalMap(outerScope => runInner(inner, outerScope))
                          }
                          .interruptWhen(done.map(_.nonEmpty))
                          .compile
                          .drain
                          .attempt
                          .flatMap {
                            case Left(err) => stop(Some(err)) >> decrementRunning
                            case Right(_)  => F.unit >> decrementRunning
                          }

                      // awaits when all streams (outer + inner) finished,
                      // and then collects result of the stream (outer + inner) execution
                      def signalResult: F[Unit] =
                        done.get.flatMap {
                          _.flatten
                            .fold[F[Unit]](F.unit)(F.raiseError)
                        }

                      Stream
                        .bracket(F.start(runOuter))(_ =>
                          stop(None) >> running.discrete
                            .dropWhile(_ > 0)
                            .take(1)
                            .compile
                            .drain >> signalResult
                        ) >>
                        outputQ.dequeue
                          .flatMap(Stream.chunk(_).covary[F])
                  }
              }
          }
        }
      }.flatten
    }

    /** Like [[parJoin]] but races all inner streams simultaneously. */
    def parJoinUnbounded(implicit F: Concurrent[F]): Stream[F, O] =
      parJoin(Int.MaxValue)
  }

  /** Provides syntax for pure streams. */
  implicit final class PureOps[O](private val self: Stream[Pure, O]) extends AnyVal {

    /** Alias for covary, to be able to write `Stream.empty[X]`. */
    def apply[F[_]]: Stream[F, O] = covary

    /** Lifts this stream to the specified effect type. */
    def covary[F[_]]: Stream[F, O] = self

    /** Runs this pure stream and returns the emitted elements in a collection of the specified type. Note: this method is only available on pure streams. */
    def to(c: Collector[O]): c.Out =
      self.covary[SyncIO].compile.to(c).unsafeRunSync

    /** Runs this pure stream and returns the emitted elements in a list. Note: this method is only available on pure streams. */
    def toList: List[O] = to(List)

    /** Runs this pure stream and returns the emitted elements in a vector. Note: this method is only available on pure streams. */
    def toVector: Vector[O] = to(Vector)
  }

  /** Provides syntax for pure pipes based on `cats.Id`. */
  implicit final class IdOps[O](private val self: Stream[Id, O]) extends AnyVal {
    private def idToApplicative[F[_]: Applicative]: Id ~> F =
      new (Id ~> F) { def apply[A](a: Id[A]) = a.pure[F] }

    def covaryId[F[_]: Applicative]: Stream[F, O] = self.translate(idToApplicative[F])
  }

  /** Provides syntax for fallible streams. */
  implicit final class FallibleOps[O](private val self: Stream[Fallible, O]) extends AnyVal {

    /** Lifts this stream to the specified effect type. */
    def lift[F[_]](implicit F: ApplicativeError[F, Throwable]): Stream[F, O] = {
      val _ = F
      self.asInstanceOf[Stream[F, O]]
    }

    /** Runs this fallible stream and returns the emitted elements in a collection of the specified type. Note: this method is only available on fallible streams. */
    def to(c: Collector[O]): Either[Throwable, c.Out] =
      lift[SyncIO].compile.to(c).attempt.unsafeRunSync

    /** Runs this fallible stream and returns the emitted elements in a list. Note: this method is only available on fallible streams. */
    def toList: Either[Throwable, List[O]] = to(List)

    /** Runs this fallible stream and returns the emitted elements in a vector. Note: this method is only available on fallible streams. */
    def toVector: Either[Throwable, Vector[O]] = to(Vector)
  }

  /** Projection of a `Stream` providing various ways to get a `Pull` from the `Stream`. */
  final class ToPull[F[_], O] private[Stream] (
      private val self: Stream[F, O]
  ) extends AnyVal {

    /**
      * Waits for a chunk of elements to be available in the source stream.
      * The chunk of elements along with a new stream are provided as the resource of the returned pull.
      * The new stream can be used for subsequent operations, like awaiting again.
      * A `None` is returned as the resource of the pull upon reaching the end of the stream.
      */
    def uncons: Pull[F, INothing, Option[(Chunk[O], Stream[F, O])]] =
      Pull.uncons(self.underlying).map {
        _.map { case (hd, tl) => (hd, new Stream(tl)) }
      }

    /** Like [[uncons]] but waits for a single element instead of an entire chunk. */
    def uncons1: Pull[F, INothing, Option[(O, Stream[F, O])]] =
      uncons.flatMap {
        case None => Pull.pure(None)
        case Some((hd, tl)) =>
          hd.size match {
            case 0 => tl.pull.uncons1
            case 1 => Pull.pure(Some(hd(0) -> tl))
            case _ => Pull.pure(Some(hd(0) -> tl.cons(hd.drop(1))))
          }
      }

    /**
      * Like [[uncons]], but returns a chunk of no more than `n` elements.
      *
      * `Pull.pure(None)` is returned if the end of the source stream is reached.
      */
    def unconsLimit(n: Int): Pull[F, INothing, Option[(Chunk[O], Stream[F, O])]] = {
      require(n > 0)
      uncons.flatMap {
        case Some((hd, tl)) =>
          if (hd.size < n) Pull.pure(Some(hd -> tl))
          else {
            val (out, rem) = hd.splitAt(n)
            Pull.pure(Some(out -> tl.cons(rem)))
          }
        case None => Pull.pure(None)
      }
    }

    /**
      * Like [[uncons]], but returns a chunk of exactly `n` elements, splitting chunk as necessary.
      *
      * `Pull.pure(None)` is returned if the end of the source stream is reached.
      */
    def unconsN(
        n: Int,
        allowFewer: Boolean = false
    ): Pull[F, INothing, Option[(Chunk[O], Stream[F, O])]] = {
      def go(
          acc: Chunk.Queue[O],
          n: Int,
          s: Stream[F, O]
      ): Pull[F, INothing, Option[(Chunk[O], Stream[F, O])]] =
        s.pull.uncons.flatMap {
          case None =>
            if (allowFewer && acc.nonEmpty)
              Pull.pure(Some((acc.toChunk, Stream.empty)))
            else Pull.pure(None)
          case Some((hd, tl)) =>
            if (hd.size < n) go(acc :+ hd, n - hd.size, tl)
            else if (hd.size == n) Pull.pure(Some((acc :+ hd).toChunk -> tl))
            else {
              val (pfx, sfx) = hd.splitAt(n)
              Pull.pure(Some((acc :+ pfx).toChunk -> tl.cons(sfx)))
            }
        }
      if (n <= 0) Pull.pure(Some((Chunk.empty, self)))
      else go(Chunk.Queue.empty, n, self)
    }

    /** Like [[uncons]] but skips over empty chunks, pulling until it can emit the first non-empty chunk. */
    def unconsNonEmpty: Pull[F, INothing, Option[(Chunk[O], Stream[F, O])]] =
      uncons.flatMap {
        case None => Pull.pure(None)
        case Some((hd, tl)) =>
          if (hd.isEmpty) tl.pull.unconsNonEmpty
          else Pull.pure(Some((hd, tl)))
      }

    /** Drops the first `n` elements of this `Stream`, and returns the new `Stream`. */
    def drop(n: Long): Pull[F, INothing, Option[Stream[F, O]]] =
      if (n <= 0) Pull.pure(Some(self))
      else
        uncons.flatMap {
          case None => Pull.pure(None)
          case Some((hd, tl)) =>
            hd.size.toLong match {
              case m if m < n  => tl.pull.drop(n - m)
              case m if m == n => Pull.pure(Some(tl))
              case _           => Pull.pure(Some(tl.cons(hd.drop(n.toInt))))
            }
        }

    /** Like [[dropWhile]], but drops the first value which tests false. */
    def dropThrough(p: O => Boolean): Pull[F, INothing, Option[Stream[F, O]]] =
      dropWhile_(p, true)

    /**
      * Drops elements of the this stream until the predicate `p` fails, and returns the new stream.
      * If defined, the first element of the returned stream will fail `p`.
      */
    def dropWhile(p: O => Boolean): Pull[F, INothing, Option[Stream[F, O]]] =
      dropWhile_(p, false)

    private def dropWhile_(
        p: O => Boolean,
        dropFailure: Boolean
    ): Pull[F, INothing, Option[Stream[F, O]]] =
      uncons.flatMap {
        case None => Pull.pure(None)
        case Some((hd, tl)) =>
          hd.indexWhere(o => !p(o)) match {
            case None => tl.pull.dropWhile_(p, dropFailure)
            case Some(idx) =>
              val toDrop = if (dropFailure) idx + 1 else idx
              Pull.pure(Some(tl.cons(hd.drop(toDrop))))
          }
      }

    /**
      * Takes the first value output by this stream and returns it in the result of a pull.
      * If no value is output before the stream terminates, the pull is failed with a `NoSuchElementException`.
      * If more than 1 value is output, everything beyond the first is ignored.
      */
    def headOrError(implicit F: RaiseThrowable[F]): Pull[F, INothing, O] =
      uncons1.flatMap {
        case None         => Pull.raiseError(new NoSuchElementException)
        case Some((o, _)) => Pull.pure(o)
      }

    /** Writes all inputs to the output of the returned `Pull`. */
    def echo: Pull[F, O, Unit] = self.underlying

    /** Reads a single element from the input and emits it to the output. */
    def echo1: Pull[F, O, Option[Stream[F, O]]] =
      uncons1.flatMap {
        case None           => Pull.pure(None)
        case Some((hd, tl)) => Pull.output1(hd).as(Some(tl))
      }

    /** Reads the next available chunk from the input and emits it to the output. */
    def echoChunk: Pull[F, O, Option[Stream[F, O]]] =
      uncons.flatMap {
        case None           => Pull.pure(None)
        case Some((hd, tl)) => Pull.output(hd).as(Some(tl))
      }

    /** Like `[[unconsN]]`, but leaves the buffered input unconsumed. */
    def fetchN(n: Int): Pull[F, INothing, Option[Stream[F, O]]] =
      unconsN(n).map(_.map { case (hd, tl) => tl.cons(hd) })

    /** Awaits the next available element where the predicate returns true. */
    def find(f: O => Boolean): Pull[F, INothing, Option[(O, Stream[F, O])]] =
      uncons.flatMap {
        case None => Pull.pure(None)
        case Some((hd, tl)) =>
          hd.indexWhere(f) match {
            case None => tl.pull.find(f)
            case Some(idx) if idx + 1 < hd.size =>
              val rem = hd.drop(idx + 1)
              Pull.pure(Some((hd(idx), tl.cons(rem))))
            case Some(idx) => Pull.pure(Some((hd(idx), tl)))
          }
      }

    /**
      * Folds all inputs using an initial value `z` and supplied binary operator, and writes the final
      * result to the output of the supplied `Pull` when the stream has no more values.
      */
    def fold[O2](z: O2)(f: (O2, O) => O2): Pull[F, INothing, O2] =
      uncons.flatMap {
        case None => Pull.pure(z)
        case Some((hd, tl)) =>
          val acc = hd.foldLeft(z)(f)
          tl.pull.fold(acc)(f)
      }

    /**
      * Folds all inputs using the supplied binary operator, and writes the final result to the output of
      * the supplied `Pull` when the stream has no more values.
      */
    def fold1[O2 >: O](f: (O2, O2) => O2): Pull[F, INothing, Option[O2]] =
      uncons1.flatMap {
        case None           => Pull.pure(None)
        case Some((hd, tl)) => tl.pull.fold(hd: O2)(f).map(Some(_))
      }

    /** Writes a single `true` value if all input matches the predicate, `false` otherwise. */
    def forall(p: O => Boolean): Pull[F, INothing, Boolean] =
      uncons.flatMap {
        case None => Pull.pure(true)
        case Some((hd, tl)) =>
          hd.indexWhere(o => !p(o)) match {
            case Some(_) => Pull.pure(false)
            case None    => tl.pull.forall(p)
          }
      }

    /** Returns the last element of the input, if non-empty. */
    def last: Pull[F, INothing, Option[O]] = {
      def go(prev: Option[O], s: Stream[F, O]): Pull[F, INothing, Option[O]] =
        s.pull.uncons.flatMap {
          case None           => Pull.pure(prev)
          case Some((hd, tl)) => go(hd.last.orElse(prev), tl)
        }
      go(None, self)
    }

    /** Returns the last element of the input, if non-empty, otherwise fails the pull with a `NoSuchElementException`. */
    def lastOrError(implicit F: RaiseThrowable[F]): Pull[F, INothing, O] =
      last.flatMap {
        case None    => Pull.raiseError(new NoSuchElementException)
        case Some(o) => Pull.pure(o)
      }

    /** Like [[uncons]] but does not consume the chunk (i.e., the chunk is pushed back). */
    def peek: Pull[F, INothing, Option[(Chunk[O], Stream[F, O])]] =
      uncons.flatMap {
        case None           => Pull.pure(None)
        case Some((hd, tl)) => Pull.pure(Some((hd, tl.cons(hd))))
      }

    /** Like [[uncons1]] but does not consume the element (i.e., the element is pushed back). */
    def peek1: Pull[F, INothing, Option[(O, Stream[F, O])]] =
      uncons1.flatMap {
        case None           => Pull.pure(None)
        case Some((hd, tl)) => Pull.pure(Some((hd, tl.cons1(hd))))
      }

    /**
      * Like `scan` but `f` is applied to each chunk of the source stream.
      * The resulting chunk is emitted and the result of the chunk is used in the
      * next invocation of `f`. The final state value is returned as the result of the pull.
      */
    def scanChunks[S, O2](init: S)(f: (S, Chunk[O]) => (S, Chunk[O2])): Pull[F, O2, S] =
      scanChunksOpt(init)(s => Some(c => f(s, c)))

    /**
      * More general version of `scanChunks` where the current state (i.e., `S`) can be inspected
      * to determine if another chunk should be pulled or if the pull should terminate.
      * Termination is signaled by returning `None` from `f`. Otherwise, a function which consumes
      * the next chunk is returned wrapped in `Some`. The final state value is returned as the
      * result of the pull.
      */
    def scanChunksOpt[S, O2](
        init: S
    )(f: S => Option[Chunk[O] => (S, Chunk[O2])]): Pull[F, O2, S] = {
      def go(acc: S, s: Stream[F, O]): Pull[F, O2, S] =
        f(acc) match {
          case None => Pull.pure(acc)
          case Some(g) =>
            s.pull.uncons.flatMap {
              case Some((hd, tl)) =>
                val (s2, c) = g(hd)
                Pull.output(c) >> go(s2, tl)
              case None =>
                Pull.pure(acc)
            }
        }
      go(init, self)
    }

    /**
      * Like `uncons`, but instead of performing normal `uncons`, this will
      * run the stream up to the first chunk available.
      * Useful when zipping multiple streams (legs) into one stream.
      * Assures that scopes are correctly held for each stream `leg`
      * independently of scopes from other legs.
      *
      * If you are not pulling from multiple streams, consider using `uncons`.
      */
    def stepLeg: Pull[F, INothing, Option[StepLeg[F, O]]] =
      Pull.getScope[F].flatMap { scope =>
        new StepLeg[F, O](Chunk.empty, scope.id, self.underlying).stepLeg
      }

    /** Emits the first `n` elements of the input. */
    def take(n: Long): Pull[F, O, Option[Stream[F, O]]] =
      if (n <= 0) Pull.pure(None)
      else
        uncons.flatMap {
          case None => Pull.pure(None)
          case Some((hd, tl)) =>
            hd.size.toLong match {
              case m if m < n  => Pull.output(hd) >> tl.pull.take(n - m)
              case m if m == n => Pull.output(hd).as(Some(tl))
              case _ =>
                val (pfx, sfx) = hd.splitAt(n.toInt)
                Pull.output(pfx).as(Some(tl.cons(sfx)))
            }
        }

    /** Emits the last `n` elements of the input. */
    def takeRight(n: Int): Pull[F, INothing, Chunk.Queue[O]] = {
      def go(acc: Chunk.Queue[O], s: Stream[F, O]): Pull[F, INothing, Chunk.Queue[O]] =
        s.pull.unconsN(n, true).flatMap {
          case None => Pull.pure(acc)
          case Some((hd, tl)) =>
            go(acc.drop(hd.size) :+ hd, tl)
        }
      if (n <= 0) Pull.pure(Chunk.Queue.empty)
      else go(Chunk.Queue.empty, self)
    }

    /** Like [[takeWhile]], but emits the first value which tests false. */
    def takeThrough(p: O => Boolean): Pull[F, O, Option[Stream[F, O]]] =
      takeWhile_(p, true)

    /**
      * Emits the elements of the stream until the predicate `p` fails,
      * and returns the remaining `Stream`. If non-empty, the returned stream will have
      * a first element `i` for which `p(i)` is `false`.
      */
    def takeWhile(p: O => Boolean, takeFailure: Boolean = false): Pull[F, O, Option[Stream[F, O]]] =
      takeWhile_(p, takeFailure)

    private def takeWhile_(
        p: O => Boolean,
        takeFailure: Boolean
    ): Pull[F, O, Option[Stream[F, O]]] =
      uncons.flatMap {
        case None => Pull.pure(None)
        case Some((hd, tl)) =>
          hd.indexWhere(o => !p(o)) match {
            case None => Pull.output(hd) >> tl.pull.takeWhile_(p, takeFailure)
            case Some(idx) =>
              val toTake = if (takeFailure) idx + 1 else idx
              val (pfx, sfx) = hd.splitAt(toTake)
              Pull.output(pfx) >> Pull.pure(Some(tl.cons(sfx)))
          }
      }
  }

  /** Type class which describes compilation of a `Stream[F, O]` to a `G[*]`. */
  sealed trait Compiler[F[_], G[_]] {
    private[Stream] def apply[O, B, C](s: Stream[F, O], init: () => B)(
        fold: (B, Chunk[O]) => B,
        finalize: B => C
    ): G[C]
  }

  private[Stream] trait LowPrioCompiler2 {
    implicit def resourceInstance[F[_]](implicit F: Sync[F]): Compiler[F, Resource[F, *]] =
      new Compiler[F, Resource[F, *]] {
        def apply[O, B, C](
            s: Stream[F, O],
            init: () => B
        )(foldChunk: (B, Chunk[O]) => B, finalize: B => C): Resource[F, C] =
          Resource
            .makeCase(CompileScope.newRoot[F])((scope, ec) => scope.close(ec).rethrow)
            .flatMap { scope =>
              def resourceEval[A](fa: F[A]): Resource[F, A] =
                Resource.suspend(fa.map(a => a.pure[Resource[F, *]]))

              resourceEval {
                F.delay(init())
                  .flatMap(i => Pull.compile(s.underlying, scope, true, i)(foldChunk))
                  .map(finalize)
              }
            }
      }
  }

  private[Stream] trait LowPrioCompiler1 extends LowPrioCompiler2 {
    implicit val idInstance: Compiler[Id, Id] = new Compiler[Id, Id] {
      def apply[O, B, C](
          s: Stream[Id, O],
          init: () => B
      )(foldChunk: (B, Chunk[O]) => B, finalize: B => C): C =
        finalize(Compiler.compile(s.covaryId[SyncIO].underlying, init())(foldChunk).unsafeRunSync)
    }
  }

  private[Stream] trait LowPrioCompiler extends LowPrioCompiler1 {
    implicit val fallibleInstance: Compiler[Fallible, Either[Throwable, *]] =
      new Compiler[Fallible, Either[Throwable, *]] {
        def apply[O, B, C](
            s: Stream[Fallible, O],
            init: () => B
        )(foldChunk: (B, Chunk[O]) => B, finalize: B => C): Either[Throwable, C] =
          Compiler
            .compile(s.lift[SyncIO].underlying, init())(foldChunk)
            .attempt
            .unsafeRunSync
            .map(finalize)
      }
  }

  object Compiler extends LowPrioCompiler {
    private[Stream] def compile[F[_], O, B](stream: Pull[F, O, Unit], init: B)(
        f: (B, Chunk[O]) => B
    )(implicit F: Sync[F]): F[B] =
      F.bracketCase(CompileScope.newRoot[F])(scope =>
        Pull.compile[F, O, B](stream, scope, false, init)(f)
      )((scope, ec) => scope.close(ec).rethrow)

    implicit def syncInstance[F[_]](implicit F: Sync[F]): Compiler[F, F] =
      new Compiler[F, F] {
        def apply[O, B, C](
            s: Stream[F, O],
            init: () => B
        )(foldChunk: (B, Chunk[O]) => B, finalize: B => C): F[C] =
          F.delay(init()).flatMap(i => Compiler.compile(s.underlying, i)(foldChunk)).map(finalize)
      }

    implicit val pureInstance: Compiler[Pure, Id] = new Compiler[Pure, Id] {
      def apply[O, B, C](
          s: Stream[Pure, O],
          init: () => B
      )(foldChunk: (B, Chunk[O]) => B, finalize: B => C): C =
        finalize(Compiler.compile(s.covary[SyncIO].underlying, init())(foldChunk).unsafeRunSync)
    }
  }

  /** Projection of a `Stream` providing various ways to compile a `Stream[F,O]` to a `G[...]`. */
  final class CompileOps[F[_], G[_], O] private[Stream] (
      private val underlying: Pull[F, O, Unit]
  )(implicit compiler: Compiler[F, G]) {
    private def self: Stream[F, O] =
      new Stream(underlying)

    /**
      * Compiles this stream in to a value of the target effect type `F` and
      * discards any output values of the stream.
      *
      * To access the output values of the stream, use one of the other compilation methods --
      * e.g., [[fold]], [[toVector]], etc.
      */
    def drain: G[Unit] = foldChunks(())((_, _) => ())

    /**
      * Compiles this stream in to a value of the target effect type `F` by folding
      * the output values together, starting with the provided `init` and combining the
      * current value with each output value.
      */
    def fold[B](init: B)(f: (B, O) => B): G[B] =
      foldChunks(init)((acc, c) => c.foldLeft(acc)(f))

    /**
      * Compiles this stream in to a value of the target effect type `F` by folding
      * the output chunks together, starting with the provided `init` and combining the
      * current value with each output chunk.
      *
      * When this method has returned, the stream has not begun execution -- this method simply
      * compiles the stream down to the target effect type.
      */
    def foldChunks[B](init: B)(f: (B, Chunk[O]) => B): G[B] =
      compiler(self, () => init)(f, identity)

    /**
      * Like [[fold]] but uses the implicitly available `Monoid[O]` to combine elements.
      *
      * @example {{{
      * scala> import cats.implicits._, cats.effect.IO
      * scala> Stream(1, 2, 3, 4, 5).covary[IO].compile.foldMonoid.unsafeRunSync
      * res0: Int = 15
      * }}}
      */
    def foldMonoid(implicit O: Monoid[O]): G[O] =
      fold(O.empty)(O.combine)

    /**
      * Like [[fold]] but uses the implicitly available `Semigroup[O]` to combine elements.
      * If the stream emits no elements, `None` is returned.
      *
      * @example {{{
      * scala> import cats.implicits._, cats.effect.IO
      * scala> Stream(1, 2, 3, 4, 5).covary[IO].compile.foldSemigroup.unsafeRunSync
      * res0: Option[Int] = Some(15)
      * scala> Stream.empty.covaryAll[IO, Int].compile.foldSemigroup.unsafeRunSync
      * res1: Option[Int] = None
      * }}}
      */
    def foldSemigroup(implicit O: Semigroup[O]): G[Option[O]] =
      fold(Option.empty[O])((acc, o) => acc.map(O.combine(_, o)).orElse(Some(o)))

    /**
      * Compiles this stream in to a value of the target effect type `F`,
      * returning `None` if the stream emitted no values and returning the
      * last value emitted wrapped in `Some` if values were emitted.
      *
      * When this method has returned, the stream has not begun execution -- this method simply
      * compiles the stream down to the target effect type.
      *
      * @example {{{
      * scala> import cats.effect.IO
      * scala> Stream.range(0,100).take(5).covary[IO].compile.last.unsafeRunSync
      * res0: Option[Int] = Some(4)
      * }}}
      */
    def last: G[Option[O]] =
      foldChunks(Option.empty[O])((acc, c) => c.last.orElse(acc))

    /**
      * Compiles this stream in to a value of the target effect type `F`,
      * raising a `NoSuchElementException` if the stream emitted no values
      * and returning the last value emitted otherwise.
      *
      * When this method has returned, the stream has not begun execution -- this method simply
      * compiles the stream down to the target effect type.
      *
      * @example {{{
      * scala> import cats.effect.IO
      * scala> Stream.range(0,100).take(5).covary[IO].compile.lastOrError.unsafeRunSync
      * res0: Int = 4
      * scala> Stream.empty.covaryAll[IO, Int].compile.lastOrError.attempt.unsafeRunSync
      * res1: Either[Throwable, Int] = Left(java.util.NoSuchElementException)
      * }}}
      */
    def lastOrError(implicit G: MonadError[G, Throwable]): G[O] =
      last.flatMap(_.fold(G.raiseError(new NoSuchElementException): G[O])(G.pure))

    /**
      * Gives access to the whole compilation api, where the result is
      * expressed as a `cats.effect.Resource`, instead of bare `F`.
      *
      * {{{
      *  import fs2._
      *  import cats.effect._
      *  import cats.implicits._
      *
      *  val stream = Stream.iterate(0)(_ + 1).take(5).covary[IO]
      *
      *  val s1: Resource[IO, List[Int]] = stream.compile.resource.toList
      *  val s2: Resource[IO, Int] = stream.compile.resource.foldMonoid
      *  val s3: Resource[IO, Option[Int]] = stream.compile.resource.last
      * }}}
      *
      * And so on for every other method in `compile`.
      *
      * The main use case is interacting with Stream methods whose
      * behaviour depends on the Stream lifetime, in cases where you
      * only want to ultimately return a single element.
      *
      * A typical example of this is concurrent combinators, here is
      * an example with `concurrently`:
      *
      * {{{
      * import fs2._
      * import cats.effect._
      * import cats.effect.concurrent.Ref
      * import scala.concurrent.duration._
      *
      * trait StopWatch[F[_]] {
      *   def elapsedSeconds: F[Int]
      * }
      * object StopWatch {
      *   def create[F[_]: Concurrent: Timer]: Stream[F, StopWatch[F]] =
      *     Stream.eval(Ref[F].of(0)).flatMap { c =>
      *       val api = new StopWatch[F] {
      *         def elapsedSeconds: F[Int] = c.get
      *       }
      *
      *       val process = Stream.fixedRate(1.second).evalMap(_ => c.update(_ + 1))
      *
      *       Stream.emit(api).concurrently(process)
      *   }
      * }
      * }}}
      *
      * This creates a simple abstraction that can be queried by
      * multiple consumers to find out how much time has passed, with
      * a concurrent stream to update it every second.
      *
      * Note that `create` returns a `Stream[F, StopWatch[F]]`, even
      * though there is only one instance being emitted: this is less than ideal,
      *  so we might think about returning an `F[StopWatch[F]]` with the following code
      *
      * {{{
      * StopWatch.create[F].compile.lastOrError
      * }}}
      *
      * but it does not work: the returned `F` terminates the lifetime of the stream,
      * which causes `concurrently` to stop the `process` stream. As a  result, `elapsedSeconds`
      * never gets updated.
      *
      * Alternatively, we could implement `StopWatch` in `F` only
      * using `Fiber.start`, but this is not ideal either:
      * `concurrently` already handles errors, interruption and
      * stopping the producer stream once the consumer lifetime is
      * over, and we don't want to reimplement the machinery for that.
      *
      * So basically what we need is a type that expresses the concept of lifetime,
      * while only ever emitting a single element, which is exactly what `cats.effect.Resource` does.
      *
      * What `compile.resource` provides is the ability to do this:
      *
      * {{{
      * object StopWatch {
      *   // ... def create as before ...
      *
      *   def betterCreate[F[_]: Concurrent: Timer]: Resource[F, StopWatch[F]] =
      *     create.compile.resource.lastOrError
      * }
      * }}}
      *
      * This works for every other `compile.` method, although it's a
      * very natural fit with `lastOrError`.
      */
    def resource(implicit
        compiler: Stream.Compiler[F, Resource[G, *]]
    ): Stream.CompileOps[F, Resource[G, *], O] =
      new Stream.CompileOps[F, Resource[G, *], O](underlying)

    /**
      * Compiles this stream of strings in to a single string.
      * This is more efficient than `foldMonoid` because it uses a `StringBuilder`
      * internally, avoiding intermediate string creation.
      *
      * @example {{{
      * scala> Stream("Hello ", "world!").compile.string
      * res0: String = Hello world!
      * }}}
      */
    def string(implicit ev: O <:< String): G[String] = {
      val _ = ev
      self.asInstanceOf[Stream[F, String]].compile.to(Collector.string)
    }

    /**
      * Compiles this stream into a value of the target effect type `F` by collecting
      * all of the output values in a collection.
      *
      * Collection building is done via an explicitly passed `Collector`.
      * Standard library collections have collector instances, allowing syntax like:
      * `s.compile.to(List)` or `s.compile.to(Array)` or `s.compile.to(Map)`.
      *
      * A collector is provided for `scodec.bits.ByteVector`, providing efficient byte
      * vector construction from a stream of bytes: `s.compile.to(ByteVector)`.
      *
      * When this method has returned, the stream has not begun execution -- this method simply
      * compiles the stream down to the target effect type.
      *
      * @example {{{
      * scala> import cats.effect.IO
      * scala> val s = Stream.range(0,100).take(5).covary[IO]
      * scala> s.compile.to(List).unsafeRunSync
      * res0: List[Int] = List(0, 1, 2, 3, 4)
      * scala> s.compile.to(Chunk).unsafeRunSync
      * res1: Chunk[Int] = Chunk(0, 1, 2, 3, 4)
      * scala> s.map(i => (i % 2, i)).compile.to(Map).unsafeRunSync
      * res2: Map[Int, Int] = Map(0 -> 4, 1 -> 3)
      * scala> s.map(_.toByte).compile.to(scodec.bits.ByteVector).unsafeRunSync
      * res3: scodec.bits.ByteVector = ByteVector(5 bytes, 0x0001020304)
      * }}}
      */
    def to(collector: Collector[O]): G[collector.Out] =
      compiler(self, () => collector.newBuilder)((acc, c) => { acc += c; acc }, _.result)

    /**
      * Compiles this stream in to a value of the target effect type `F` by logging
      * the output values to a `List`. Equivalent to `to[List]`.
      *
      * When this method has returned, the stream has not begun execution -- this method simply
      * compiles the stream down to the target effect type.
      *
      * @example {{{
      * scala> import cats.effect.IO
      * scala> Stream.range(0,100).take(5).covary[IO].compile.toList.unsafeRunSync
      * res0: List[Int] = List(0, 1, 2, 3, 4)
      * }}}
      */
    def toList: G[List[O]] = to(List)

    /**
      * Compiles this stream in to a value of the target effect type `F` by logging
      * the output values to a `Vector`. Equivalent to `to[Vector]`.
      *
      * When this method has returned, the stream has not begun execution -- this method simply
      * compiles the stream down to the target effect type.
      *
      * @example {{{
      * scala> import cats.effect.IO
      * scala> Stream.range(0,100).take(5).covary[IO].compile.toVector.unsafeRunSync
      * res0: Vector[Int] = Vector(0, 1, 2, 3, 4)
      * }}}
      */
    def toVector: G[Vector[O]] = to(Vector)
  }

  /**
    * When merging multiple streams, this represents step of one leg.
    *
    * It is common to `uncons`, however unlike `uncons`, it keeps track
    * of stream scope independently of the main scope of the stream.
    *
    * This assures, that after each next `stepLeg` each Stream `leg` keeps its scope
    * when interpreting.
    *
    * Usual scenarios is to first invoke `stream.pull.stepLeg` and then consume whatever is
    * available in `leg.head`. If the next step is required `leg.stepLeg` will yield next `Leg`.
    *
    * Once the stream will stop to be interleaved (merged), then `stream` allows to return to normal stream
    * invocation.
    */
  final class StepLeg[F[_], O](
      val head: Chunk[O],
      private[fs2] val scopeId: Token,
      private[fs2] val next: Pull[F, O, Unit]
  ) { self =>

    /**
      * Converts this leg back to regular stream. Scope is updated to the scope associated with this leg.
      * Note that when this is invoked, no more interleaving legs are allowed, and this must be very last
      * leg remaining.
      *
      * Note that resulting stream won't contain the `head` of this leg.
      */
    def stream: Stream[F, O] =
      Pull
        .loop[F, O, StepLeg[F, O]](leg => Pull.output(leg.head).flatMap(_ => leg.stepLeg))(
          self.setHead(Chunk.empty)
        )
        .void
        .stream

    /** Replaces head of this leg. Useful when the head was not fully consumed. */
    def setHead(nextHead: Chunk[O]): StepLeg[F, O] =
      new StepLeg[F, O](nextHead, scopeId, next)

    /** Provides an `uncons`-like operation on this leg of the stream. */
    def stepLeg: Pull[F, INothing, Option[StepLeg[F, O]]] =
      Pull.stepLeg(self)
  }

  /**
    *  Implementation for parZip. `AnyVal` classes do not allow inner
    *  classes, so the presence of the `State` trait forces this
    *  method to be outside of the `Stream` class.
    */
  private[fs2] def parZip[F[_]: Concurrent, L, R](
      left: Stream[F, L],
      right: Stream[F, R]
  ): Stream[F, (L, R)] = {
    sealed trait State
    case object Racing extends State
    case class LeftFirst(leftValue: L, waitOnRight: Deferred[F, Unit]) extends State
    case class RightFirst(rightValue: R, waitOnLeft: Deferred[F, Unit]) extends State

    def emit(l: L, r: R) = Pull.output1(l -> r)

    Stream.eval(Ref[F].of(Racing: State)).flatMap { state =>
      def lhs(stream: Stream[F, L]): Pull[F, (L, R), Unit] =
        stream.pull.uncons1.flatMap {
          case None => Pull.done
          case Some((leftValue, stream)) =>
            Pull.eval {
              Deferred[F, Unit].flatMap { awaitRight =>
                state.modify {
                  case Racing =>
                    LeftFirst(leftValue, awaitRight) -> Pull.eval(awaitRight.get)
                  case RightFirst(rightValue, awaitLeft) =>
                    Racing -> { emit(leftValue, rightValue) >> Pull.eval(awaitLeft.complete(())) }
                  case LeftFirst(_, _) => sys.error("fs2 parZip protocol broken by lhs. File a bug")
                }
              }
            }.flatten >> lhs(stream)
        }

      def rhs(stream: Stream[F, R]): Pull[F, (L, R), Unit] =
        stream.pull.uncons1.flatMap {
          case None => Pull.done
          case Some((rightValue, stream)) =>
            Pull.eval {
              Deferred[F, Unit].flatMap { awaitLeft =>
                state.modify {
                  case Racing =>
                    RightFirst(rightValue, awaitLeft) -> Pull.eval(awaitLeft.get)
                  case LeftFirst(leftValue, awaitRight) =>
                    Racing -> { emit(leftValue, rightValue) >> Pull.eval(awaitRight.complete(())) }
                  case RightFirst(_, _) =>
                    sys.error("fs2 parZip protocol broken by rhs. File a bug")
                }
              }
            }.flatten >> rhs(stream)
        }

      lhs(left).stream.mergeHaltBoth(rhs(right).stream)
    }
  }

  /** Provides operations on effectful pipes for syntactic convenience. */
  implicit final class PipeOps[F[_], I, O](private val self: Pipe[F, I, O]) extends AnyVal {

    /** Transforms the left input of the given `Pipe2` using a `Pipe`. */
    def attachL[I1, O2](p: Pipe2[F, O, I1, O2]): Pipe2[F, I, I1, O2] =
      (l, r) => p(self(l), r)

    /** Transforms the right input of the given `Pipe2` using a `Pipe`. */
    def attachR[I0, O2](p: Pipe2[F, I0, O, O2]): Pipe2[F, I0, I, O2] =
      (l, r) => p(l, self(r))
  }

  /** Provides operations on pure pipes for syntactic convenience. */
  implicit final class PurePipeOps[I, O](private val self: Pipe[Pure, I, O]) extends AnyVal {

    // This is unsound! See #1838. Left for binary compatibility.
    private[fs2] def covary[F[_]]: Pipe[F, I, O] = self.asInstanceOf[Pipe[F, I, O]]
  }

  /** Provides operations on pure pipes for syntactic convenience. */
  implicit final class PurePipe2Ops[I, I2, O](private val self: Pipe2[Pure, I, I2, O])
      extends AnyVal {

    // This is unsound! See #1838. Left for binary compatibility.
    private[fs2] def covary[F[_]]: Pipe2[F, I, I2, O] = self.asInstanceOf[Pipe2[F, I, I2, O]]
  }

  /**
    * `MonadError` instance for `Stream`.
    *
    * @example {{{
    * scala> import cats.implicits._
    * scala> Stream(1, -2, 3).fproduct(_.abs).toList
    * res0: List[(Int, Int)] = List((1,1), (-2,2), (3,3))
    * }}}
    */
  implicit def monadErrorInstance[F[_]](implicit
      ev: ApplicativeError[F, Throwable]
  ): MonadError[Stream[F, *], Throwable] =
    new MonadError[Stream[F, *], Throwable] {
      def pure[A](a: A) = Stream(a)
      def handleErrorWith[A](s: Stream[F, A])(h: Throwable => Stream[F, A]) =
        s.handleErrorWith(h)
      def raiseError[A](t: Throwable) = Stream.raiseError[F](t)
      def flatMap[A, B](s: Stream[F, A])(f: A => Stream[F, B]) = s.flatMap(f)
      def tailRecM[A, B](a: A)(f: A => Stream[F, Either[A, B]]) =
        f(a).flatMap {
          case Left(a)  => tailRecM(a)(f)
          case Right(b) => Stream(b)
        }
    }

  /** `Monoid` instance for `Stream`. */
  implicit def monoidInstance[F[_], O]: Monoid[Stream[F, O]] =
    new Monoid[Stream[F, O]] {
      def empty = Stream.empty
      def combine(x: Stream[F, O], y: Stream[F, O]) = x ++ y
    }

  /** `Align` instance for `Stream`.
    * * @example {{{
    * scala> import cats.implicits._
    * scala> Stream(1,2,3).align(Stream("A","B","C","D","E")).toList
    * res0: List[cats.data.Ior[Int,String]] = List(Both(1,A), Both(2,B), Both(3,C), Right(D), Right(E))
    * }}}
    */
  implicit def alignInstance[F[_]]: Align[Stream[F, *]] =
    new Align[Stream[F, *]] {

      private type ZipWithCont[G[_], O2, L, R] =
        Either[(Chunk[O2], Stream[G, O2]), Stream[G, O2]] => Pull[G, Ior[L, R], Unit]

      private def alignWith_[F2[x] >: F[x], O2, O3](
          fa: Stream[F2, O2],
          fb: Stream[F2, O3]
      )(k1: ZipWithCont[F2, O2, O2, O3], k2: ZipWithCont[F2, O3, O2, O3])(
          f: (O2, O3) => Ior[O2, O3]
      ): Stream[F2, Ior[O2, O3]] = {
        def go(
            leg1: Stream.StepLeg[F2, O2],
            leg2: Stream.StepLeg[F2, O3]
        ): Pull[F2, Ior[O2, O3], Unit] = {
          val l1h = leg1.head
          val l2h = leg2.head
          val out = l1h.zipWith(l2h)(f)
          Pull.output(out) >> {
            if (l1h.size > l2h.size) {
              val extra1 = l1h.drop(l2h.size)
              leg2.stepLeg.flatMap {
                case None      => k1(Left((extra1, leg1.stream)))
                case Some(tl2) => go(leg1.setHead(extra1), tl2)
              }
            } else {
              val extra2 = l2h.drop(l1h.size)
              leg1.stepLeg.flatMap {
                case None      => k2(Left((extra2, leg2.stream)))
                case Some(tl1) => go(tl1, leg2.setHead(extra2))
              }
            }
          }
        }
        fa.pull.stepLeg
          .flatMap {
            case Some(leg1) =>
              fb.pull.stepLeg
                .flatMap {
                  case Some(leg2) => go(leg1, leg2)
                  case None       => k1(Left((leg1.head, leg1.stream)))
                }

            case None => k2(Right(fb))
          }
          .void
          .stream
      }

      override def functor: Functor[Stream[F, *]] = Functor[Stream[F, *]]

      override def align[A, B](fa: Stream[F, A], fb: Stream[F, B]): Stream[F, Ior[A, B]] = {

        def echoIor[T, U](s: Stream[F, T], f: T => U) = s.map(f).pull.echo
        def contFor[T, U](cs: (Chunk[T], Stream[F, T]), f: T => U) = {
          val (chunk, stream) = cs
          Pull.output(chunk.map(f)) >> echoIor(stream, f)
        }

        alignWith_(fa, fb)(
          _.fold(contFor(_, Ior.left[A, B]), echoIor(_, Ior.left[A, B])),
          _.fold(contFor(_, Ior.right[A, B]), echoIor(_, Ior.right[A, B]))
        )(Both[A, B](_, _))
      }
    }

  /**
    * `FunctorFilter` instance for `Stream`.
    *
    * @example {{{
    * scala> import cats.implicits._, scala.util._
    * scala> Stream("1", "2", "NaN").mapFilter(s => Try(s.toInt).toOption).toList
    * res0: List[Int] = List(1, 2)
    * }}}
    */
  implicit def functorFilterInstance[F[_]]: FunctorFilter[Stream[F, *]] =
    new FunctorFilter[Stream[F, *]] {
      override def functor: Functor[Stream[F, *]] = Functor[Stream[F, *]]
      override def mapFilter[A, B](fa: Stream[F, A])(f: A => Option[B]): Stream[F, B] = {
        def pull: Stream[F, A] => Pull[F, B, Unit] =
          _.pull.uncons.flatMap {
            case None => Pull.done
            case Some((chunk, rest)) =>
              Pull.output(chunk.mapFilter(f)) >> pull(rest)
          }

        pull(fa).stream
      }
    }

  /**
    * `FunctionK` instance for `F ~> Stream[F, *]`
    *
    * @example {{{
    * scala> import cats.Id
    * scala> Stream.functionKInstance[Id](42).compile.toList
    * res0: cats.Id[List[Int]] = List(42)
    * }}}
    */
  implicit def functionKInstance[F[_]]: F ~> Stream[F, *] =
    new (F ~> Stream[F, *]) {
      def apply[X](fx: F[X]) = Stream.eval(fx)
    }

  implicit def monoidKInstance[F[_]]: MonoidK[Stream[F, *]] =
    new MonoidK[Stream[F, *]] {
      def empty[A]: Stream[F, A] = Stream.empty
      def combineK[A](x: Stream[F, A], y: Stream[F, A]): Stream[F, A] = x ++ y
    }

  /** `Defer` instance for `Stream` */
  implicit def deferInstance[F[_]]: Defer[Stream[F, *]] =
    new Defer[Stream[F, *]] {
      override def defer[A](fa: => Stream[F, A]): Stream[F, A] = Stream.empty ++ fa
    }
}

private[fs2] trait StreamLowPriority {
  implicit def monadInstance[F[_]]: Monad[Stream[F, *]] =
    new Monad[Stream[F, *]] {
      override def pure[A](x: A): Stream[F, A] = Stream(x)

      override def flatMap[A, B](fa: Stream[F, A])(f: A => Stream[F, B]): Stream[F, B] =
        fa.flatMap(f)

      override def tailRecM[A, B](a: A)(f: A => Stream[F, Either[A, B]]): Stream[F, B] =
        f(a).flatMap {
          case Left(a)  => tailRecM(a)(f)
          case Right(b) => Stream(b)
        }
    }
}<|MERGE_RESOLUTION|>--- conflicted
+++ resolved
@@ -1759,10 +1759,10 @@
     */
   def lines[F2[x] >: F[x]](
       out: PrintStream
-  )(implicit F: Sync[F2], ev: O <:< String): Stream[F2, Unit] = {
+  )(implicit F: Sync[F2], ev: O <:< String): Stream[F2, INothing] = {
     val _ = ev
     val src = this.asInstanceOf[Stream[F2, String]]
-    src.evalMap(str => F.delay(out.println(str)))
+    src.foreach(str => F.delay(out.println(str)))
   }
 
   /**
@@ -1774,10 +1774,10 @@
   def linesAsync[F2[x] >: F[x]](
       out: PrintStream,
       blocker: Blocker
-  )(implicit F: Sync[F2], cs: ContextShift[F2], ev: O <:< String): Stream[F2, Unit] = {
+  )(implicit F: Sync[F2], cs: ContextShift[F2], ev: O <:< String): Stream[F2, INothing] = {
     val _ = ev
     val src = this.asInstanceOf[Stream[F2, String]]
-    src.evalMap(str => blocker.delay(out.println(str)))
+    src.foreach(str => blocker.delay(out.println(str)))
   }
 
   /**
@@ -1867,29 +1867,10 @@
       f: O => Stream[F2, O2]
   )(implicit F2: Concurrent[F2]): Stream[F2, O2] =
     Stream.force(Semaphore[F2](1).flatMap { guard =>
-<<<<<<< HEAD
-      Ref.of[F2, Option[Deferred[F2, Unit]]](None).map {
-        haltRef =>
-          def runInner(o: O, halt: Deferred[F2, Unit]): Stream[F2, O2] =
-            Stream.eval(guard.acquire) >> // guard inner to prevent parallel inner streams
-              f(o).interruptWhen(halt.get.attempt) ++ Stream.exec(guard.release)
-
-          this
-            .evalMap { o =>
-              Deferred[F2, Unit].flatMap { halt =>
-                haltRef
-                  .getAndSet(halt.some)
-                  .flatMap {
-                    case None       => F2.unit
-                    case Some(last) => last.complete(()) // interrupt the previous one
-                  }
-                  .as(runInner(o, halt))
-              }
-=======
       Ref.of[F2, Option[Deferred[F2, Unit]]](None).map { haltRef =>
         def runInner(o: O, halt: Deferred[F2, Unit]): Stream[F2, O2] =
           Stream.eval(guard.acquire) >> // guard inner to prevent parallel inner streams
-            f(o).interruptWhen(halt.get.attempt) ++ Stream.eval_(guard.release)
+            f(o).interruptWhen(halt.get.attempt) ++ Stream.exec(guard.release)
 
         this
           .evalMap { o =>
@@ -1901,7 +1882,6 @@
                   case Some(last) => last.complete(()) // interrupt the previous one
                 }
                 .as(runInner(o, halt))
->>>>>>> 36601777
             }
           }
           .parJoin(2)
@@ -2482,7 +2462,7 @@
     */
   def showLines[F2[x] >: F[x], O2 >: O](
       out: PrintStream
-  )(implicit F: Sync[F2], showO: Show[O2]): Stream[F2, Unit] =
+  )(implicit F: Sync[F2], showO: Show[O2]): Stream[F2, INothing] =
     covaryAll[F2, O2].map(_.show).lines(out)
 
   /**
@@ -2494,7 +2474,7 @@
   def showLinesAsync[F2[x] >: F[x]: Sync: ContextShift, O2 >: O: Show](
       out: PrintStream,
       blocker: Blocker
-  ): Stream[F2, Unit] =
+  ): Stream[F2, INothing] =
     covaryAll[F2, O2].map(_.show).linesAsync(out, blocker)
 
   /**
@@ -2507,7 +2487,7 @@
   def showLinesStdOut[F2[x] >: F[x], O2 >: O](implicit
       F: Sync[F2],
       showO: Show[O2]
-  ): Stream[F2, Unit] =
+  ): Stream[F2, INothing] =
     showLines[F2, O2](Console.out)
 
   /**
@@ -2518,7 +2498,7 @@
     */
   def showLinesStdOutAsync[F2[x] >: F[x]: Sync: ContextShift, O2 >: O: Show](
       blocker: Blocker
-  ): Stream[F2, Unit] =
+  ): Stream[F2, INothing] =
     showLinesAsync[F2, O2](Console.out, blocker)
 
   /**
