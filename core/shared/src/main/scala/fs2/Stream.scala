--- conflicted
+++ resolved
@@ -2856,7 +2856,6 @@
         .widen[Either[Throwable, Unit]]
     )
 
-<<<<<<< HEAD
   /** Fails this stream with a `TimeoutException` if it does not emit a new chunk within the
     *  given `timeout` after it is requested.
     */
@@ -2905,7 +2904,7 @@
     .pull
     .timeoutWith(timeout)(_.stream.through(f).pull.echo)
     .stream
-=======
+
   /** Creates a [[Publisher]] from this [[Stream]].
     *
     * The stream is only ran when elements are requested.
@@ -2927,7 +2926,6 @@
   /** @see [[toPublisher]] */
   def toPublisherResource[F2[x] >: F[x]: Async, O2 >: O]: Resource[F2, Publisher[O2]] =
     interop.flow.toPublisher(this)
->>>>>>> fb78701c
 
   /** Translates effect type from `F` to `G` using the supplied `FunctionK`.
     */
